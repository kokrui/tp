package seedu.address.ui;

import java.util.Comparator;

import javafx.fxml.FXML;
import javafx.scene.control.Button;
import javafx.scene.control.Label;
import javafx.scene.image.ImageView;
import javafx.scene.layout.FlowPane;
import javafx.scene.layout.HBox;
import javafx.scene.layout.Region;
import seedu.address.model.person.Person;

/**
 * A UI component that displays information of a {@code Person}.
 */
public class PersonCard extends UiPart<Region> {

    private static final String FXML = "PersonListCard.fxml";

    /**
     * Note: Certain keywords such as "location" and "resources" are reserved keywords in JavaFX.
     * As a consequence, UI elements' variable names cannot be set to such keywords
     * or an exception will be thrown by JavaFX during runtime.
     *
     * @see <a href="https://github.com/se-edu/addressbook-level4/issues/336">The issue on AddressBook level 4</a>
     */

    public final Person person;

    @FXML
    private HBox cardPane;
    @FXML
    private Label name;
    @FXML
    private Label id;
    @FXML
    private Label phone;
    @FXML
    private Label address;
    @FXML
    private Label email;
    @FXML
    private Label linkedin;
    @FXML
    private Label secondaryEmail;
    @FXML
    private Label birthday;
    @FXML
    private Label telegram;
    @FXML
    private FlowPane tags;
    @FXML
<<<<<<< HEAD
    private Label uniqueId;
    @FXML
    private ImageView avatar;
    @FXML
=======
>>>>>>> abbf9cd4
    private Button notesButton;
    @FXML
    private Label balance;


    /**
     * Creates a {@code PersonCode} with the given {@code Person} and index to display.
     */
    public PersonCard(Person person, int displayedIndex) {
        super(FXML);
        this.person = person;
        id.setText(displayedIndex + ". ");
<<<<<<< HEAD
        name.setText(person.getName().fullName);
        phone.setText(person.getPhone().value);
        address.setText(person.getAddress().value);
        email.setText(person.getEmail().value);
        linkedin.setText(person.getLinkedin().map(l -> l.value).orElse(""));
        secondaryEmail.setText(person.getSecondaryEmail().map(e -> e.value).orElse(""));
        telegram.setText(person.getTelegram().map(t -> t.value).orElse(""));
        avatar.setImage(person.getAvatar().getImage());
        birthday.setText(person.getBirthday().map(b -> b.toString()).orElse(""));
=======
        bindLabelToProperty(name, person.getName().fullName);
        bindLabelToProperty(phone, person.getPhone().value);
        bindLabelToProperty(address, person.getAddress().value);
        bindLabelToProperty(email, person.getEmail().value);
        bindLabelToProperty(linkedin, person.getLinkedin().map(l -> l.value).orElse(""));
        bindLabelToProperty(secondaryEmail, person.getSecondaryEmail().map(e -> e.value).orElse(""));
        bindLabelToProperty(telegram, person.getTelegram().map(t -> t.value).orElse(""));
        bindLabelToProperty(birthday, person.getBirthday().map(b -> b.toString()).orElse(""));
>>>>>>> abbf9cd4
        person.getEmergencyTags().stream()
                .sorted(Comparator.comparing(tag -> tag.tagName))
                .forEach(tag -> {
                    Label label = new Label(tag.tagName);
                    label.setStyle("-fx-background-color: red; -fx-text-fill: white;");
                    tags.getChildren().add(label);
                });
        person.getNonEmergencyTags().stream()
                .sorted(Comparator.comparing(tag -> tag.tagName))
                .forEach(tag -> tags.getChildren().add(new Label(tag.tagName)));

        int numberOfNotes = person.getNotes().size();
        notesButton.setText("Notes (" + numberOfNotes + ")");
        bindLabelToProperty(balance, person.getBalance().toUiMessage());
    }

    private void bindLabelToProperty(Label label, String propertyValue) {
        label.setText(propertyValue);
        label.visibleProperty().bind(label.textProperty().isNotEmpty());
        label.managedProperty().bind(label.visibleProperty());
    }

    /**
     * Opens a new window to display the notes of the person.
     */
    @FXML
    public void handleNotesButtonClick() {
        try {
            NotesWindow notesWindow = new NotesWindow(person);
            notesWindow.show();
        } catch (Exception e) {
            e.printStackTrace();
        }
    }
}
<|MERGE_RESOLUTION|>--- conflicted
+++ resolved
@@ -51,13 +51,10 @@
     @FXML
     private FlowPane tags;
     @FXML
-<<<<<<< HEAD
     private Label uniqueId;
     @FXML
     private ImageView avatar;
     @FXML
-=======
->>>>>>> abbf9cd4
     private Button notesButton;
     @FXML
     private Label balance;
@@ -70,17 +67,6 @@
         super(FXML);
         this.person = person;
         id.setText(displayedIndex + ". ");
-<<<<<<< HEAD
-        name.setText(person.getName().fullName);
-        phone.setText(person.getPhone().value);
-        address.setText(person.getAddress().value);
-        email.setText(person.getEmail().value);
-        linkedin.setText(person.getLinkedin().map(l -> l.value).orElse(""));
-        secondaryEmail.setText(person.getSecondaryEmail().map(e -> e.value).orElse(""));
-        telegram.setText(person.getTelegram().map(t -> t.value).orElse(""));
-        avatar.setImage(person.getAvatar().getImage());
-        birthday.setText(person.getBirthday().map(b -> b.toString()).orElse(""));
-=======
         bindLabelToProperty(name, person.getName().fullName);
         bindLabelToProperty(phone, person.getPhone().value);
         bindLabelToProperty(address, person.getAddress().value);
@@ -89,7 +75,7 @@
         bindLabelToProperty(secondaryEmail, person.getSecondaryEmail().map(e -> e.value).orElse(""));
         bindLabelToProperty(telegram, person.getTelegram().map(t -> t.value).orElse(""));
         bindLabelToProperty(birthday, person.getBirthday().map(b -> b.toString()).orElse(""));
->>>>>>> abbf9cd4
+        avatar.setImage(person.getAvatar().getImage());
         person.getEmergencyTags().stream()
                 .sorted(Comparator.comparing(tag -> tag.tagName))
                 .forEach(tag -> {
