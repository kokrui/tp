--- conflicted
+++ resolved
@@ -83,11 +83,8 @@
 
         int numberOfNotes = person.getNotes().size();
         notesButton.setText("Notes (" + numberOfNotes + ")");
-<<<<<<< HEAD
-        balance.setText(person.getBalance().toUiMessage());
-=======
+        bindLabelToProperty(balance, person.getBalance().toUiMessage());
     }
->>>>>>> cfa74f5d
 
     private void bindLabelToProperty(Label label, String propertyValue) {
         label.setText(propertyValue);
