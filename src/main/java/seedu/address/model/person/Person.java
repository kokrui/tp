package seedu.address.model.person;

import static seedu.address.commons.util.CollectionUtil.requireAllNonNull;

import java.util.ArrayList;
import java.util.Collections;
import java.util.HashSet;
import java.util.List;
import java.util.Objects;
import java.util.Optional;
import java.util.Set;
import java.util.stream.Collectors;

import seedu.address.commons.util.ToStringBuilder;
import seedu.address.model.tag.Tag;

/**
 * Represents a Person in the address book.
 * Guarantees: details are present and not null, field values are validated, immutable.
 */
public class Person {

    // Identity fields
    private final Name name;
    private final Phone phone;
    private final Email email;

    // Data fields
    private final Address address;
    private Optional<Birthday> birthday;
    private Optional<Linkedin> linkedin;
    private Optional<Email> secondaryEmail;
    private Optional<Telegram> telegram;
    private final Set<Tag> tags = new HashSet<>();
    private Optional<Integer> id;
<<<<<<< HEAD
    private Avatar avatar = new Avatar();
=======
    private Balance balance;
>>>>>>> abbf9cd4

    private List<Note> notes;

    /**
     * Every field must be present and not null.
     */
    public Person(Name name, Phone phone, Email email, Address address, Set<Tag> tags) {
        requireAllNonNull(name, phone, email, address, tags);
        this.name = name;
        this.phone = phone;
        this.email = email;
        this.address = address;
        this.birthday = Optional.empty();
        this.linkedin = Optional.empty();
        this.secondaryEmail = Optional.empty();
        this.telegram = Optional.empty();
        this.tags.addAll(tags);
        this.id = Optional.empty();
        this.notes = new ArrayList<>();
        this.balance = new Balance(0);
    }

    /**
     * Constructor including optional fields.
     */
    public Person(Name name, Phone phone, Email email, Address address, Optional<Birthday> birthday,
                  Optional<Linkedin> linkedin, Optional<Email> secondaryEmail,
<<<<<<< HEAD
                  Optional<Telegram> telegram, Set<Tag> tags, Optional<Integer> id,
                  List<Note> notes) {
=======
                  Optional<Telegram> telegram, Set<Tag> tags, Optional<Integer> id, List<Note> notes,
                  Balance balance) {
>>>>>>> abbf9cd4
        requireAllNonNull(name, phone, email, address, birthday, tags);
        this.name = name;
        this.phone = phone;
        this.email = email;
        this.address = address;
        this.birthday = birthday;
        this.linkedin = linkedin;
        this.secondaryEmail = secondaryEmail;
        this.telegram = telegram;
        this.tags.addAll(tags);
        this.id = id;
        this.notes = notes;
        this.balance = balance;
    }

    /**
     * Constructor allowing to add all attributes.
     */
    public Person(Name name, Phone phone, Email email, Address address, Optional<Birthday> birthday,
                  Optional<Linkedin> linkedin, Optional<Email> secondaryEmail,
                  Optional<Telegram> telegram, Set<Tag> tags, Optional<Integer> id,
                  Avatar avatar, List<Note> notes) {
        requireAllNonNull(name, phone, email, address, birthday, tags);
        this.name = name;
        this.phone = phone;
        this.email = email;
        this.address = address;
        this.birthday = birthday;
        this.linkedin = linkedin;
        this.secondaryEmail = secondaryEmail;
        this.telegram = telegram;
        this.tags.addAll(tags);
        this.id = id;
        this.avatar = avatar;
        this.notes = notes;
    }

    public Name getName() {
        return name;
    }

    public Phone getPhone() {
        return phone;
    }

    public Email getEmail() {
        return email;
    }

    public Address getAddress() {
        return address;
    }

    public Optional<Birthday> getBirthday() {
        return birthday;
    }

    public Optional<Linkedin> getLinkedin() {
        return linkedin;
    }

    public Optional<Email> getSecondaryEmail() {
        return secondaryEmail;
    }

    public Optional<Telegram> getTelegram() {
        return telegram;
    }

    public Avatar getAvatar() {
        return avatar;
    }

    /**
     * Returns an immutable tag set, which throws {@code UnsupportedOperationException}
     * if modification is attempted.
     */
    public Set<Tag> getTags() {
        return Collections.unmodifiableSet(tags);
    }

    /**
     * Returns a set of non-emergency tags.
     * @return
     */
    public Set<Tag> getNonEmergencyTags() {
        return tags.stream()
                .filter(tag -> !Tag.EmergencyTags.isEmergencyTag(tag.tagName))
                .collect(Collectors.toSet());
    }

    /**
     * Returns a set of emergency tags.
     * @return
     */
    public Set<Tag> getEmergencyTags() {
        return tags.stream()
                .filter(tag -> Tag.EmergencyTags.isEmergencyTag(tag.tagName))
                .collect(Collectors.toSet());
    }
    public Optional<Integer> getId() {
        return id;
    }

    public Balance getBalance() {
        return balance;
    }

    public int setId(int id) {
        this.id = Optional.of(id);
        return id;
    }

    public void setAvatar(String path) {
        this.avatar.setAvatar(path);
    }

    /**
     * Returns true if both persons have the same name.
     * This defines a weaker notion of equality between two persons.
     */
    public boolean isSamePerson(Person otherPerson) {
        if (otherPerson == this) {
            return true;
        }

        return otherPerson != null
                && otherPerson.getName().equals(getName());
    }

    /**
     * Adds a note to the person.
     * @param note
     */
    public void addNote(Note note) {
        notes.add(note);
    }

    /**
     * Removes a note from the person.
     * @param idx
     * @throws Exception
     */
    public void removeNote(int idx) {
        notes.remove(idx);
    }

    /**
     * Sets new balance for the person by adding
     * given amount.
     * @param amount
     */
    public void pay(Balance amount) {
        balance = balance.add(amount);
    }

    /**
     * Returns true if both persons have the same identity and data fields.
     * This defines a stronger notion of equality between two persons.
     */
    @Override
    public boolean equals(Object other) {
        if (other == this) {
            return true;
        }

        // instanceof handles nulls
        if (!(other instanceof Person)) {
            return false;
        }

        Person otherPerson = (Person) other;
        return name.equals(otherPerson.name)
                && phone.equals(otherPerson.phone)
                && email.equals(otherPerson.email)
                && address.equals(otherPerson.address)
                && telegram.equals(otherPerson.telegram)
                && linkedin.equals(otherPerson.linkedin)
                && birthday.equals(otherPerson.birthday)
                && secondaryEmail.equals(otherPerson.secondaryEmail)
                && tags.equals(otherPerson.tags);
    }

    public List<Note> getNotes() {
        return notes;
    }

    /**
     * Returns true if birthday has a value.
     */
    public boolean hasValidBirthday() {
        return !birthday.equals(Optional.empty());
    }

    /**
     * Returns true if linkedin has a value.
     */
    public boolean hasValidLinkedin() {
        return !linkedin.equals(Optional.empty());
    }

    /**
     * Returns true if secondaryEmail has a value.
     */
    public boolean hasValidSecondaryEmail() {
        return !secondaryEmail.equals(Optional.empty());
    }

    /**
     * Returns true if telegram has a value.
     */
    public boolean hasValidTelegram() {
        return !telegram.equals(Optional.empty());
    }

    /**
     * Returns true if the person has same primary and secondary email.
     */
    public boolean hasRepeatedEmail() {
        if (secondaryEmail.equals(Optional.empty())) {
            return false;
        }
        return email.equals(secondaryEmail.get());
    }

    @Override
    public int hashCode() {
        // use this method for custom fields hashing instead of implementing your own
        return Objects.hash(name, phone, email, address, tags);
    }

    @Override
    public String toString() {
        return new ToStringBuilder(this)
                .add("name", name)
                .add("phone", phone)
                .add("email", email)
                .add("address", address)
                .add("tags", tags)
                .toString();
    }
}
<|MERGE_RESOLUTION|>--- conflicted
+++ resolved
@@ -33,11 +33,8 @@
     private Optional<Telegram> telegram;
     private final Set<Tag> tags = new HashSet<>();
     private Optional<Integer> id;
-<<<<<<< HEAD
     private Avatar avatar = new Avatar();
-=======
     private Balance balance;
->>>>>>> abbf9cd4
 
     private List<Note> notes;
 
@@ -65,13 +62,8 @@
      */
     public Person(Name name, Phone phone, Email email, Address address, Optional<Birthday> birthday,
                   Optional<Linkedin> linkedin, Optional<Email> secondaryEmail,
-<<<<<<< HEAD
-                  Optional<Telegram> telegram, Set<Tag> tags, Optional<Integer> id,
-                  List<Note> notes) {
-=======
                   Optional<Telegram> telegram, Set<Tag> tags, Optional<Integer> id, List<Note> notes,
                   Balance balance) {
->>>>>>> abbf9cd4
         requireAllNonNull(name, phone, email, address, birthday, tags);
         this.name = name;
         this.phone = phone;
@@ -93,7 +85,7 @@
     public Person(Name name, Phone phone, Email email, Address address, Optional<Birthday> birthday,
                   Optional<Linkedin> linkedin, Optional<Email> secondaryEmail,
                   Optional<Telegram> telegram, Set<Tag> tags, Optional<Integer> id,
-                  Avatar avatar, List<Note> notes) {
+                  Avatar avatar, List<Note> notes, Balance balance) {
         requireAllNonNull(name, phone, email, address, birthday, tags);
         this.name = name;
         this.phone = phone;
@@ -107,6 +99,7 @@
         this.id = id;
         this.avatar = avatar;
         this.notes = notes;
+        this.balance = balance;
     }
 
     public Name getName() {
