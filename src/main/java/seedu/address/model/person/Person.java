package seedu.address.model.person;

import static seedu.address.commons.util.CollectionUtil.requireAllNonNull;

import java.util.ArrayList;
import java.util.Collections;
import java.util.HashSet;
import java.util.List;
import java.util.Objects;
import java.util.Optional;
import java.util.Set;
import java.util.stream.Collectors;

import seedu.address.commons.util.ToStringBuilder;
import seedu.address.model.tag.Tag;

/**
 * Represents a Person in the address book.
 * Guarantees: details are present and not null, field values are validated, immutable.
 */
public class Person {

    // Identity fields
    private final Name name;
    private final Phone phone;
    private final Email email;

    // Data fields
    private final Address address;
    private Optional<Birthday> birthday;
    private Optional<Linkedin> linkedin;
    private Optional<Email> secondaryEmail;
    private Optional<Telegram> telegram;
    private final Set<Tag> tags = new HashSet<>();
    private Optional<Integer> id;

    private List<Note> notes;

    /**
     * Every field must be present and not null.
     */
    public Person(Name name, Phone phone, Email email, Address address, Set<Tag> tags) {
        requireAllNonNull(name, phone, email, address, tags);
        this.name = name;
        this.phone = phone;
        this.email = email;
        this.address = address;
        this.birthday = Optional.empty();
        this.linkedin = Optional.empty();
        this.secondaryEmail = Optional.empty();
        this.telegram = Optional.empty();
        this.tags.addAll(tags);
        this.id = Optional.empty();
        this.notes = new ArrayList<>();
    }

    /**
     * Constructor including optional fields.
     */
    public Person(Name name, Phone phone, Email email, Address address, Optional<Birthday> birthday,
                  Optional<Linkedin> linkedin, Optional<Email> secondaryEmail,
                  Optional<Telegram> telegram, Set<Tag> tags, Optional<Integer> id, List<Note> notes) {
        requireAllNonNull(name, phone, email, address, birthday, tags);
        this.name = name;
        this.phone = phone;
        this.email = email;
        this.address = address;
        this.birthday = birthday;
        this.linkedin = linkedin;
        this.secondaryEmail = secondaryEmail;
        this.telegram = telegram;
        this.tags.addAll(tags);
        this.id = id;
        this.notes = notes;
    }

    public Name getName() {
        return name;
    }

    public Phone getPhone() {
        return phone;
    }

    public Email getEmail() {
        return email;
    }

    public Address getAddress() {
        return address;
    }

    public Optional<Birthday> getBirthday() {
        return birthday;
    }

    public Optional<Linkedin> getLinkedin() {
        return linkedin;
    }

    public Optional<Email> getSecondaryEmail() {
        return secondaryEmail;
    }

    public Optional<Telegram> getTelegram() {
        return telegram;
    }

    /**
     * Returns an immutable tag set, which throws {@code UnsupportedOperationException}
     * if modification is attempted.
     */
    public Set<Tag> getTags() {
        return Collections.unmodifiableSet(tags);
    }

    /**
     * Returns a set of non-emergency tags.
     * @return
     */
    public Set<Tag> getNonEmergencyTags() {
        return tags.stream()
                .filter(tag -> !Tag.EmergencyTags.isEmergencyTag(tag.tagName))
                .collect(Collectors.toSet());
    }

    /**
     * Returns a set of emergency tags.
     * @return
     */
    public Set<Tag> getEmergencyTags() {
        return tags.stream()
                .filter(tag -> Tag.EmergencyTags.isEmergencyTag(tag.tagName))
                .collect(Collectors.toSet());
    }
    public Optional<Integer> getId() {
        return id;
    }
    public int setId(int id) {
        this.id = Optional.of(id);
        return id;
    }

    /**
     * Returns true if both persons have the same name.
     * This defines a weaker notion of equality between two persons.
     */
    public boolean isSamePerson(Person otherPerson) {
        if (otherPerson == this) {
            return true;
        }

        return otherPerson != null
                && otherPerson.getName().equals(getName());
    }

    /**
     * Adds a note to the person.
     * @param note
     */
    public void addNote(Note note) {
        notes.add(note);
    }

    /**
     * Removes a note from the person.
     * @param idx
     * @throws Exception
     */
    public void removeNote(int idx) {
        notes.remove(idx);
    }

    /**
     * Returns true if both persons have the same identity and data fields.
     * This defines a stronger notion of equality between two persons.
     */
    @Override
    public boolean equals(Object other) {
        if (other == this) {
            return true;
        }

        // instanceof handles nulls
        if (!(other instanceof Person)) {
            return false;
        }

        Person otherPerson = (Person) other;
        return name.equals(otherPerson.name)
                && phone.equals(otherPerson.phone)
                && email.equals(otherPerson.email)
                && address.equals(otherPerson.address)
                && telegram.equals(otherPerson.telegram)
                && linkedin.equals(otherPerson.linkedin)
                && birthday.equals(otherPerson.birthday)
                && secondaryEmail.equals(otherPerson.secondaryEmail)
                && tags.equals(otherPerson.tags);
    }

<<<<<<< HEAD
    public List<Note> getNotes() {
        return notes;
=======
    /**
     * Returns true if birthday has a value.
     */
    public boolean hasValidBirthday() {
        return !birthday.equals(Optional.empty());
    }

    /**
     * Returns true if linkedin has a value.
     */
    public boolean hasValidLinkedin() {
        return !linkedin.equals(Optional.empty());
    }

    /**
     * Returns true if secondaryEmail has a value.
     */
    public boolean hasValidSecondaryEmail() {
        return !secondaryEmail.equals(Optional.empty());
    }

    /**
     * Returns true if telegram has a value.
     */
    public boolean hasValidTelegram() {
        return !telegram.equals(Optional.empty());
    }

    /**
     * Returns true if the person has same primary and secondary email.
     */
    public boolean hasSameEmail(Email secondaryEmail) {
        return email.equals(secondaryEmail);
>>>>>>> 95d6be6b
    }

    @Override
    public int hashCode() {
        // use this method for custom fields hashing instead of implementing your own
        return Objects.hash(name, phone, email, address, tags);
    }

    @Override
    public String toString() {
        return new ToStringBuilder(this)
                .add("name", name)
                .add("phone", phone)
                .add("email", email)
                .add("address", address)
                .add("tags", tags)
                .toString();
    }
}<|MERGE_RESOLUTION|>--- conflicted
+++ resolved
@@ -198,10 +198,10 @@
                 && tags.equals(otherPerson.tags);
     }
 
-<<<<<<< HEAD
     public List<Note> getNotes() {
         return notes;
-=======
+    }
+
     /**
      * Returns true if birthday has a value.
      */
@@ -235,7 +235,6 @@
      */
     public boolean hasSameEmail(Email secondaryEmail) {
         return email.equals(secondaryEmail);
->>>>>>> 95d6be6b
     }
 
     @Override
