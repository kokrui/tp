package seedu.address.logic.parser;

import java.util.ArrayList;
import java.util.List;

import seedu.address.logic.parser.exceptions.ParseException;

/**
 * Parses complex boolean find filter strings into tokens.
 */
public class FindFilterStringTokenizer {

    private final String filterString;
    private int pos = 0;

    /**
     * Constructs a FindFilterStringTokenizer.
     *
     * @param filterString the find filter string to tokenize.
     */
    public FindFilterStringTokenizer(String filterString) {
        this.filterString = filterString;
    }

    /**
     * Converts the provided find string into a list of tokens.
     *
     * @return a list of tokens representing the filter string components
     */
    List<Token> tokenize() throws ParseException {
        List<Token> tokens = new ArrayList<>();

        while (pos < filterString.length()) {
            char current = peek();

            if (Character.isWhitespace(current)) {
                next();
            } else if (current == '&' && peek(1) == '&') {
                tokens.add(new Token(Token.Type.AND, "&&"));
                pos += 2;
            } else if (current == '|' && peek(1) == '|') {
                tokens.add(new Token(Token.Type.OR, "||"));
                pos += 2;
            } else if (current == '!') {
                tokens.add(new Token(Token.Type.NOT, "!"));
                pos++;
            } else if (current == '(' || current == ')') {
                tokens.add(new Token(current == '('
                        ? Token.Type.LPAREN
                        : Token.Type.RPAREN, String.valueOf(current)));
                pos++;
            } else if (isPartOfCondition(current)) {
                StringBuilder sb = new StringBuilder();
                while (pos < filterString.length() && isPartOfCondition(peek())) {
                    sb.append(next());

                    // When a '/' is encountered, determine the next part of the condition.
                    if (sb.charAt(sb.length() - 1) == '/' && peek() == '\"') {
                        sb.append(next()); // Consume the opening double-quote

                        while (pos < filterString.length() && peek() != '\"') {
                            sb.append(next());
                        }

                        if (peek() == '\"') {
                            sb.append(next()); // Consume the closing double-quote
                        } else {
                            throw new ParseException("Invalid filter string: "
                                    + "Unmatched double-quote in filter string!");
                        }

                        // Check that the closing double-quote is the end of the condition
                        if (sb.charAt(sb.length() - 1) == '\"' && isPartOfCondition(peek())) {
                            throw new ParseException("Invalid filter string: "
                                    + "Closing double-quote should be the end of condition!");
                        }
                    }

                }
                tokens.add(new Token(Token.Type.CONDITION, sb.toString()));
            } else {
                throw new ParseException("Invalid filter string: Syntax error!");
            }
        }

        return tokens;
    }

    private boolean isPartOfCondition(char c) {
        return Character.isLetterOrDigit(c)
<<<<<<< HEAD
                || c == '/' || c == ',' || c == '@' || c == '.' || c == '-'
                || c == '_' || c == '#' || c == '$';
=======
                || c == '/' || c == ',' || c == '@' || c == '.'
                || c == '-' || c == '_' || c == '#' || c == '\"';
>>>>>>> da3eba3e
    }

    private char next() {
        return filterString.charAt(pos++);
    }

    private char peek() {
        return (pos < filterString.length())
                ? filterString.charAt(pos)
                : '\0';
    }

    private char peek(int relativePosition) {
        return ((pos + relativePosition) < filterString.length())
                ? filterString.charAt(pos + relativePosition)
                : '\0';
    }

    /**
     * Represents a component (token) in the boolean filter string.
     */
    public static class Token {
        final Type type;
        final String text;

        /**
         * Constructs a token.
         *
         * @param type the type of the token.
         * @param text the text representing the token in the filter string.
         */
        Token(Type type, String text) {
            this.type = type;
            this.text = text;
        }

        @Override
        public String toString() {
            return type + ":" + text;
        }

        enum Type {
            AND, OR, NOT, LPAREN, RPAREN, CONDITION
        }
    }

}<|MERGE_RESOLUTION|>--- conflicted
+++ resolved
@@ -88,13 +88,8 @@
 
     private boolean isPartOfCondition(char c) {
         return Character.isLetterOrDigit(c)
-<<<<<<< HEAD
                 || c == '/' || c == ',' || c == '@' || c == '.' || c == '-'
-                || c == '_' || c == '#' || c == '$';
-=======
-                || c == '/' || c == ',' || c == '@' || c == '.'
-                || c == '-' || c == '_' || c == '#' || c == '\"';
->>>>>>> da3eba3e
+                || c == '_' || c == '#' || c == '$' || c == '\"';
     }
 
     private char next() {
