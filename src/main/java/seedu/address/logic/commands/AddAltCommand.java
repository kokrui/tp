package seedu.address.logic.commands;

import static seedu.address.commons.util.CollectionUtil.requireAllNonNull;
import static seedu.address.logic.parser.CliSyntax.PREFIX_BIRTHDAY;
import static seedu.address.logic.parser.CliSyntax.PREFIX_LINKEDIN;
import static seedu.address.logic.parser.CliSyntax.PREFIX_SECONDARY_EMAIL;
import static seedu.address.logic.parser.CliSyntax.PREFIX_TELEGRAM;
import static seedu.address.model.Model.PREDICATE_SHOW_ALL_PERSONS;

import java.util.List;
import java.util.Objects;
import java.util.Optional;
import java.util.Set;

import seedu.address.commons.core.index.Index;
import seedu.address.commons.util.ToStringBuilder;
import seedu.address.logic.Messages;
import seedu.address.logic.commands.exceptions.CommandException;
import seedu.address.model.Model;
import seedu.address.model.person.Address;
import seedu.address.model.person.Birthday;
import seedu.address.model.person.Email;
import seedu.address.model.person.Linkedin;
import seedu.address.model.person.Name;
import seedu.address.model.person.Note;
import seedu.address.model.person.Person;
import seedu.address.model.person.Phone;
import seedu.address.model.person.Telegram;
import seedu.address.model.tag.Tag;

/**
 * Changes the remark of an existing person in the address book.
 */
public class AddAltCommand extends Command {

    public static final String COMMAND_WORD = "addalt";
    public static final String MESSAGE_USAGE = COMMAND_WORD
            + ": Adds alternative contact of the person identified "
            + "by the index number used in the last person listing.\n"
            + "Parameters: INDEX (must be a positive integer) "
            + PREFIX_BIRTHDAY + "[BIRTHDAY] "
            + PREFIX_TELEGRAM + "[TELEGRAM] "
            + PREFIX_SECONDARY_EMAIL + "[SECONDARY_EMAIL] "
            + PREFIX_LINKEDIN + "[LINKEDIN]\n"
            + "Example: " + COMMAND_WORD + " 1 "
            + PREFIX_TELEGRAM + "johndoe_telegram"
            + PREFIX_SECONDARY_EMAIL + "johndoe2@example.com";
    public static final String MESSAGE_ADDALT_SUCCESS = "Added alternative contact to Person: %1$s";
    public static final String MESSAGE_NO_ADDALT = "At least one field to edit must be provided.";
    public static final String MESSAGE_ADDALT_DUPLICATE_EMAIL = "Secondary email is same as primary email "
            + "for Person: %1$s";
    public static final String MESSAGE_ADDALT_FAILURE = "There is existing alternative contact to Person: %1$s. "
            + "To change the corresponding field, use the edit command.";
    private final Index index;
    private final AddAltPersonDescriptor addAltPersonDescriptor;

    /**
     * @param index of the person in the filtered person list to edit the remark
     * @param addAltPersonDescriptor details of the person to be updated to
     */
    public AddAltCommand(Index index, AddAltPersonDescriptor addAltPersonDescriptor) {
        requireAllNonNull(index, addAltPersonDescriptor);

        this.index = index;
        this.addAltPersonDescriptor = addAltPersonDescriptor;
    }
    @Override
    public CommandResult execute(Model model) throws CommandException {
        List<Person> lastShownList = model.getFilteredPersonList();

        if (index.getZeroBased() >= lastShownList.size()) {
            throw new CommandException(Messages.MESSAGE_INVALID_PERSON_DISPLAYED_INDEX);
        }

        Person personToEdit = lastShownList.get(index.getZeroBased());
        Person editedPerson = createAddAltPerson(personToEdit, addAltPersonDescriptor);

        model.setPerson(personToEdit, editedPerson);
        model.updateFilteredPersonList(PREDICATE_SHOW_ALL_PERSONS);

        return new CommandResult(String.format(MESSAGE_ADDALT_SUCCESS, Messages.format(editedPerson)));
    }

    /**
     * Creates and returns a {@code Person} with the details of {@code personToEdit}
     * edited with {@code editPersonDescriptor}.
     * @throws CommandException if the alternative contact information added to the person is not empty or invalid.
     */
    private static Person createAddAltPerson(Person personToEdit, AddAltPersonDescriptor addAltPersonDescriptor)
            throws CommandException {
        assert personToEdit != null;

        Name name = personToEdit.getName();
        Phone phone = personToEdit.getPhone();
        Email email = personToEdit.getEmail();
        Address address = personToEdit.getAddress();
        Set<Tag> tags = personToEdit.getTags();
        Birthday birthday = personToEdit.getBirthday().orElse(addAltPersonDescriptor.getBirthday());
        Linkedin updatedLinkedin = personToEdit.getLinkedin().orElse(addAltPersonDescriptor.getLinkedin());
        Email updatedSecondaryEmail = personToEdit.getSecondaryEmail()
                .orElse(addAltPersonDescriptor.getSecondaryEmail());
        Telegram updatedTelegram = personToEdit.getTelegram().orElse(addAltPersonDescriptor.getTelegram());
        Optional<Integer> id = personToEdit.getId();
        List<Note> notes = personToEdit.getNotes();

<<<<<<< HEAD
        return new Person(name, phone, email, address, birthday, Optional.ofNullable(updatedLinkedin),
                Optional.ofNullable(updatedSecondaryEmail), Optional.ofNullable(updatedTelegram), tags, id, notes);
=======
        Person updatedPerson = new Person(name, phone, email, address, Optional.ofNullable(birthday),
                Optional.ofNullable(updatedLinkedin), Optional.ofNullable(updatedSecondaryEmail),
                Optional.ofNullable(updatedTelegram), tags, id);

        if ((personToEdit.hasValidLinkedin() && addAltPersonDescriptor.hasValidLinkedin())
                || (personToEdit.hasValidBirthday() && addAltPersonDescriptor.hasValidBirthday())
                || (personToEdit.hasValidSecondaryEmail() && addAltPersonDescriptor.hasValidSecondaryEmail())
                || (personToEdit.hasValidTelegram() && addAltPersonDescriptor.hasValidTelegram())) {
            throw new CommandException(String.format(MESSAGE_ADDALT_FAILURE, name));
        } else if (updatedPerson.hasSameEmail(updatedSecondaryEmail)) {
            throw new CommandException(String.format(MESSAGE_ADDALT_DUPLICATE_EMAIL, name));
        } else {
            return updatedPerson;
        }
>>>>>>> 95d6be6b
    }
    @Override
    public boolean equals(Object other) {
        if (other == this) {
            return true;
        }

        // instanceof handles nulls
        if (!(other instanceof AddAltCommand)) {
            return false;
        }

        AddAltCommand otherAddAltCommand = (AddAltCommand) other;
        return index.equals(otherAddAltCommand.index)
                && addAltPersonDescriptor.equals(otherAddAltCommand.addAltPersonDescriptor);
    }

    @Override
    public String toString() {
        return new ToStringBuilder(this)
                .add("index", index)
                .add("addAltPersonDescriptor", addAltPersonDescriptor)
                .toString();
    }

    /**
     * Stores the alternative contact details to add the person with. Each non-empty field value will replace the
     * corresponding field value of the person.
     */
    public static class AddAltPersonDescriptor {
        private Birthday birthday;
        private Linkedin linkedin;
        private Email secondaryEmail;
        private Telegram telegram;

        public AddAltPersonDescriptor() {}

        public void setBirthday(Birthday birthday) {
            this.birthday = birthday;
        }

        public Birthday getBirthday() {
            return birthday;
        }

        public boolean hasValidBirthday() {
            return birthday != null;
        }

        public void setLinkedin(Linkedin linkedin) {
            this.linkedin = linkedin;
        }

        public Linkedin getLinkedin() {
            return linkedin;
        }
        public boolean hasValidLinkedin() {
            return linkedin != null;
        }

        public void setSecondaryEmail(Email email) {
            this.secondaryEmail = email;
        }

        public Email getSecondaryEmail() {
            return secondaryEmail;
        }

        public boolean hasValidSecondaryEmail() {
            return secondaryEmail != null;
        }

        public void setTelegram(Telegram telegram) {
            this.telegram = telegram;
        }

        public Telegram getTelegram() {
            return telegram;
        }

        public boolean hasValidTelegram() {
            return telegram != null;
        }

        @Override
        public boolean equals(Object other) {
            if (other == this) {
                return true;
            }

            // instanceof handles nulls
            if (!(other instanceof AddAltPersonDescriptor)) {
                return false;
            }

            AddAltPersonDescriptor otherAddAltPersonDescriptor = (AddAltPersonDescriptor) other;
            return Objects.equals(birthday, otherAddAltPersonDescriptor.birthday)
                    && Objects.equals(linkedin, otherAddAltPersonDescriptor.linkedin)
                    && Objects.equals(telegram, otherAddAltPersonDescriptor.telegram)
                    && Objects.equals(secondaryEmail, otherAddAltPersonDescriptor.secondaryEmail);
        }

        @Override
        public String toString() {
            return new ToStringBuilder(this)
                    .add("birthday", birthday)
                    .add("linkedin", linkedin)
                    .add("secondaryEmail", secondaryEmail)
                    .add("telegram", telegram)
                    .toString();
        }
    }
}<|MERGE_RESOLUTION|>--- conflicted
+++ resolved
@@ -103,13 +103,9 @@
         Optional<Integer> id = personToEdit.getId();
         List<Note> notes = personToEdit.getNotes();
 
-<<<<<<< HEAD
-        return new Person(name, phone, email, address, birthday, Optional.ofNullable(updatedLinkedin),
-                Optional.ofNullable(updatedSecondaryEmail), Optional.ofNullable(updatedTelegram), tags, id, notes);
-=======
         Person updatedPerson = new Person(name, phone, email, address, Optional.ofNullable(birthday),
                 Optional.ofNullable(updatedLinkedin), Optional.ofNullable(updatedSecondaryEmail),
-                Optional.ofNullable(updatedTelegram), tags, id);
+                Optional.ofNullable(updatedTelegram), tags, id, notes);
 
         if ((personToEdit.hasValidLinkedin() && addAltPersonDescriptor.hasValidLinkedin())
                 || (personToEdit.hasValidBirthday() && addAltPersonDescriptor.hasValidBirthday())
@@ -121,7 +117,6 @@
         } else {
             return updatedPerson;
         }
->>>>>>> 95d6be6b
     }
     @Override
     public boolean equals(Object other) {
