package seedu.address.storage;

import java.time.MonthDay;
import java.util.ArrayList;
import java.util.HashSet;
import java.util.List;
import java.util.Optional;
import java.util.Set;
import java.util.stream.Collectors;

import com.fasterxml.jackson.annotation.JsonCreator;
import com.fasterxml.jackson.annotation.JsonProperty;

import seedu.address.commons.exceptions.IllegalValueException;
import seedu.address.model.person.Address;
<<<<<<< HEAD
import seedu.address.model.person.Avatar;
=======
import seedu.address.model.person.Balance;
>>>>>>> abbf9cd4
import seedu.address.model.person.Birthday;
import seedu.address.model.person.Email;
import seedu.address.model.person.Linkedin;
import seedu.address.model.person.Name;
import seedu.address.model.person.Note;
import seedu.address.model.person.Person;
import seedu.address.model.person.Phone;
import seedu.address.model.person.Telegram;
import seedu.address.model.tag.Tag;

/**
 * Jackson-friendly version of {@link Person}.
 */
class JsonAdaptedPerson {

    public static final String MISSING_FIELD_MESSAGE_FORMAT = "Person's %s field is missing!";

    private final String name;
    private final String phone;
    private final String email;
    private final String address;
    private final Optional<MonthDay> birthday;
    private final Optional<String> linkedin;
    private final Optional<String> secondaryEmail;
    private final Optional<String> telegram;
    private final List<JsonAdaptedTag> tags = new ArrayList<>();
    private final Optional<Integer> id;
<<<<<<< HEAD
    private Avatar avatar = new Avatar();
=======
    private final Integer balance;
>>>>>>> abbf9cd4

    private final List<JsonAdaptedNote> notes = new ArrayList<>();

    /**
     * Constructs a {@code JsonAdaptedPerson} with the given person details.
     */
    @JsonCreator
    public JsonAdaptedPerson(@JsonProperty("name") String name, @JsonProperty("phone") String phone,
            @JsonProperty("email") String email, @JsonProperty("address") String address,
            @JsonProperty("birthday") Optional<MonthDay> birthday, @JsonProperty("linkedin") Optional<String> linkedin,
            @JsonProperty("secondaryEmail") Optional<String> secondaryEmail,
            @JsonProperty("telegram") Optional<String> telegram,
            @JsonProperty("tags") List<JsonAdaptedTag> tags,
            @JsonProperty("id") Optional<Integer> id,
            @JsonProperty("notes") List<JsonAdaptedNote> notes,
            @JsonProperty("balance") Integer balance
    ) {
        this.name = name;
        this.phone = phone;
        this.email = email;
        this.address = address;
        this.birthday = birthday;
        this.linkedin = linkedin;
        this.secondaryEmail = secondaryEmail;
        this.telegram = telegram;
        if (tags != null) {
            this.tags.addAll(tags);
        }
        this.id = id;
        if (notes != null) {
            this.notes.addAll(notes);
        }
        this.balance = balance;
    }

    /**
     * Converts a given {@code Person} into this class for Jackson use.
     */
    public JsonAdaptedPerson(Person source) {
        name = source.getName().fullName;
        phone = source.getPhone().value;
        email = source.getEmail().value;
        address = source.getAddress().value;
        birthday = source.getBirthday().map(b -> b.birthday);
        linkedin = source.getLinkedin().map(l -> l.value);
        secondaryEmail = source.getSecondaryEmail().map(e -> e.value);
        telegram = source.getTelegram().map(t -> t.value);
        tags.addAll(source.getTags().stream()
                .map(JsonAdaptedTag::new)
                .collect(Collectors.toList()));
        id = source.getId().map(x -> x.intValue());

        avatar = source.getAvatar();

        notes.addAll(source.getNotes().stream()
            .map(JsonAdaptedNote::new)
            .collect(Collectors.toList()));
<<<<<<< HEAD
=======
        balance = source.getBalance().value;
>>>>>>> abbf9cd4
    }

    /**
     * Converts this Jackson-friendly adapted person object into the model's {@code Person} object.
     *
     * @throws IllegalValueException if there were any data constraints violated in the adapted person.
     */
    public Person toModelType() throws IllegalValueException {
        final List<Tag> personTags = new ArrayList<>();
        for (JsonAdaptedTag tag : tags) {
            personTags.add(tag.toModelType());
        }
        final List<Note> personNotes = new ArrayList<>();
        for (JsonAdaptedNote note : notes) {
            personNotes.add(note.toModelType());
        }

        if (name == null) {
            throw new IllegalValueException(String.format(MISSING_FIELD_MESSAGE_FORMAT, Name.class.getSimpleName()));
        }
        if (!Name.isValidName(name)) {
            throw new IllegalValueException(Name.MESSAGE_CONSTRAINTS);
        }
        final Name modelName = new Name(name);

        if (phone == null) {
            throw new IllegalValueException(String.format(MISSING_FIELD_MESSAGE_FORMAT, Phone.class.getSimpleName()));
        }
        if (!Phone.isValidPhone(phone)) {
            throw new IllegalValueException(Phone.MESSAGE_CONSTRAINTS);
        }
        final Phone modelPhone = new Phone(phone);

        if (email == null) {
            throw new IllegalValueException(String.format(MISSING_FIELD_MESSAGE_FORMAT, Email.class.getSimpleName()));
        }
        if (!Email.isValidEmail(email)) {
            throw new IllegalValueException(Email.MESSAGE_CONSTRAINTS);
        }
        final Email modelEmail = new Email(email);

        if (address == null) {
            throw new IllegalValueException(String.format(MISSING_FIELD_MESSAGE_FORMAT, Address.class.getSimpleName()));
        }
        if (!Address.isValidAddress(address)) {
            throw new IllegalValueException(Address.MESSAGE_CONSTRAINTS);
        }
<<<<<<< HEAD
        /*
        To add checking for photo
         */

=======
        if (balance == null) {
            throw new IllegalValueException(String.format(MISSING_FIELD_MESSAGE_FORMAT, Balance.class.getSimpleName()));
        }
        if (!Balance.isWithinLimits(balance)) {
            throw new IllegalValueException(Balance.MESSAGE_BALANCE_LIMIT_EXCEEDED);
        }
>>>>>>> abbf9cd4
        final Address modelAddress = new Address(address);

        final Optional<Birthday> modelBirthday = birthday.map(monthDay -> new Birthday(monthDay));

        final Optional<Linkedin> modelLinkedin = linkedin.map(linkedin -> new Linkedin(linkedin));

        final Optional<Email> modelSecondaryEmail = secondaryEmail.map(email -> new Email(email));

        final Optional<Telegram> modelTelegram = telegram.map(telegram -> new Telegram(telegram));

        final Set<Tag> modelTags = new HashSet<>(personTags);
        final Optional<Integer> modelID = id.map(x -> x.intValue());

        final Avatar modelAvatar = new Avatar(avatar);

        final List<Note> modelNotes = new ArrayList<>(personNotes);

        final Balance modelBalance = new Balance(balance);

        return new Person(modelName, modelPhone, modelEmail, modelAddress, modelBirthday, modelLinkedin,
<<<<<<< HEAD
                modelSecondaryEmail, modelTelegram, modelTags, modelID, modelAvatar, modelNotes);
=======
                modelSecondaryEmail, modelTelegram, modelTags, modelID, modelNotes, modelBalance);
>>>>>>> abbf9cd4
    }

}<|MERGE_RESOLUTION|>--- conflicted
+++ resolved
@@ -13,11 +13,8 @@
 
 import seedu.address.commons.exceptions.IllegalValueException;
 import seedu.address.model.person.Address;
-<<<<<<< HEAD
 import seedu.address.model.person.Avatar;
-=======
 import seedu.address.model.person.Balance;
->>>>>>> abbf9cd4
 import seedu.address.model.person.Birthday;
 import seedu.address.model.person.Email;
 import seedu.address.model.person.Linkedin;
@@ -45,11 +42,8 @@
     private final Optional<String> telegram;
     private final List<JsonAdaptedTag> tags = new ArrayList<>();
     private final Optional<Integer> id;
-<<<<<<< HEAD
     private Avatar avatar = new Avatar();
-=======
     private final Integer balance;
->>>>>>> abbf9cd4
 
     private final List<JsonAdaptedNote> notes = new ArrayList<>();
 
@@ -107,10 +101,7 @@
         notes.addAll(source.getNotes().stream()
             .map(JsonAdaptedNote::new)
             .collect(Collectors.toList()));
-<<<<<<< HEAD
-=======
         balance = source.getBalance().value;
->>>>>>> abbf9cd4
     }
 
     /**
@@ -158,19 +149,16 @@
         if (!Address.isValidAddress(address)) {
             throw new IllegalValueException(Address.MESSAGE_CONSTRAINTS);
         }
-<<<<<<< HEAD
         /*
         To add checking for photo
          */
 
-=======
         if (balance == null) {
             throw new IllegalValueException(String.format(MISSING_FIELD_MESSAGE_FORMAT, Balance.class.getSimpleName()));
         }
         if (!Balance.isWithinLimits(balance)) {
             throw new IllegalValueException(Balance.MESSAGE_BALANCE_LIMIT_EXCEEDED);
         }
->>>>>>> abbf9cd4
         final Address modelAddress = new Address(address);
 
         final Optional<Birthday> modelBirthday = birthday.map(monthDay -> new Birthday(monthDay));
@@ -191,11 +179,7 @@
         final Balance modelBalance = new Balance(balance);
 
         return new Person(modelName, modelPhone, modelEmail, modelAddress, modelBirthday, modelLinkedin,
-<<<<<<< HEAD
-                modelSecondaryEmail, modelTelegram, modelTags, modelID, modelAvatar, modelNotes);
-=======
-                modelSecondaryEmail, modelTelegram, modelTags, modelID, modelNotes, modelBalance);
->>>>>>> abbf9cd4
+                modelSecondaryEmail, modelTelegram, modelTags, modelID, modelAvatar, modelNotes, modelBalance);
     }
 
 }