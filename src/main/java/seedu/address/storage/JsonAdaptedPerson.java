--- conflicted
+++ resolved
@@ -91,14 +91,12 @@
                 .map(JsonAdaptedTag::new)
                 .collect(Collectors.toList()));
         id = source.getId().map(x -> x.intValue());
-<<<<<<< HEAD
+
         avatar = source.getAvatar();
-=======
+
         notes.addAll(source.getNotes().stream()
             .map(JsonAdaptedNote::new)
             .collect(Collectors.toList()));
-
->>>>>>> 00b41c45
     }
 
     /**
@@ -162,17 +160,13 @@
 
         final Set<Tag> modelTags = new HashSet<>(personTags);
         final Optional<Integer> modelID = id.map(x -> x.intValue());
-<<<<<<< HEAD
+
         final Avatar modelAvatar = new Avatar(avatar);
 
-        return new Person(modelName, modelPhone, modelEmail, modelAddress, modelBirthday, modelLinkedin,
-                modelSecondaryEmail, modelTelegram, modelTags, modelID, modelAvatar);
-=======
         final List<Note> modelNotes = new ArrayList<>(personNotes);
 
         return new Person(modelName, modelPhone, modelEmail, modelAddress, modelBirthday, modelLinkedin,
-                modelSecondaryEmail, modelTelegram, modelTags, modelID, modelNotes);
->>>>>>> 00b41c45
+                modelSecondaryEmail, modelTelegram, modelTags, modelID, modelAvatar, modelNotes);
     }
 
 }