<?xml version="1.0" encoding="UTF-8"?>

<?import javafx.geometry.Insets?>
<?import javafx.scene.control.Label?>
<?import javafx.scene.layout.ColumnConstraints?>
<?import javafx.scene.layout.FlowPane?>
<?import javafx.scene.layout.GridPane?>
<?import javafx.scene.layout.HBox?>
<?import javafx.scene.layout.Region?>
<?import javafx.scene.layout.VBox?>
<?import javafx.scene.control.Button?>
<?import javafx.scene.layout.Region?>


<HBox id="cardPane" fx:id="cardPane" xmlns="http://javafx.com/javafx/17" xmlns:fx="http://javafx.com/fxml/1">
  <GridPane HBox.hgrow="ALWAYS">
    <columnConstraints>
      <!-- Column for all labels -->
      <ColumnConstraints hgrow="SOMETIMES" minWidth="10" prefWidth="150" />
      <!-- Column for notes button -->
      <ColumnConstraints hgrow="NEVER" minWidth="-1.0" maxWidth="-1.0"/>
    </columnConstraints>
    <VBox alignment="CENTER_LEFT" minHeight="105" GridPane.columnIndex="0">
      <padding>
        <Insets top="5" right="5" bottom="5" left="15" />
      </padding>
      <HBox spacing="5" alignment="CENTER_LEFT">
        <Label fx:id="id" styleClass="cell_big_label">
          <minWidth>
            <!-- Ensures that the label text is never truncated -->
            <Region fx:constant="USE_PREF_SIZE" />
          </minWidth>
        </Label>
        <Label fx:id="name" text="$first" styleClass="cell_big_label" />
      </HBox>
      <FlowPane fx:id="tags" />
<<<<<<< HEAD
      <Label fx:id="phone" styleClass="cell_small_label" text="\$phone" />
      <Label fx:id="address" styleClass="cell_small_label" text="\$address" />
      <Label fx:id="email" styleClass="cell_small_label" text="\$email" />
      <Label fx:id="linkedin" styleClass="cell_small_label" text="\$linkedin" />
      <Label fx:id="secondaryEmail" styleClass="cell_small_label" text="\$secondaryEmail" />
      <Label fx:id="telegram" styleClass="cell_small_label" text="\$telegram" />
      <Label fx:id="birthday" styleClass="cell_small_label" text="\$birthday" />
      <Label fx:id="balance" styleClass="cell_small_label" text="\$balance" />
      <HBox spacing="5" alignment="CENTER_RIGHT">
        <Button fx:id="notesButton" onAction="#handleNotesButtonClick" text="Notes (0)" />
      </HBox>
=======
      <Label fx:id="phone" styleClass="cell_small_label" text="$phone" />
      <Label fx:id="address" styleClass="cell_small_label" text="$address" />
      <Label fx:id="email" styleClass="cell_small_label" text="$email" />
      <Label fx:id="linkedin" styleClass="cell_small_label" text="$linkedin" />
      <Label fx:id="secondaryEmail" styleClass="cell_small_label" text="$secondaryEmail" />
      <Label fx:id="telegram" styleClass="cell_small_label" text="$telegram" />
      <Label fx:id="birthday" styleClass="cell_small_label" text="$birthday" />
    </VBox>
    <!-- New VBox for the second column -->
    <VBox alignment="CENTER" GridPane.columnIndex="1" GridPane.vgrow="ALWAYS">
      <!-- Filler to push the button to the bottom -->
      <Region VBox.vgrow="ALWAYS" />
      <!-- Notes button -->
      <Button fx:id="notesButton" onAction="#handleNotesButtonClick" text="Notes (0)" />
>>>>>>> cfa74f5d
    </VBox>
  </GridPane>
</HBox>
<|MERGE_RESOLUTION|>--- conflicted
+++ resolved
@@ -34,19 +34,6 @@
         <Label fx:id="name" text="$first" styleClass="cell_big_label" />
       </HBox>
       <FlowPane fx:id="tags" />
-<<<<<<< HEAD
-      <Label fx:id="phone" styleClass="cell_small_label" text="\$phone" />
-      <Label fx:id="address" styleClass="cell_small_label" text="\$address" />
-      <Label fx:id="email" styleClass="cell_small_label" text="\$email" />
-      <Label fx:id="linkedin" styleClass="cell_small_label" text="\$linkedin" />
-      <Label fx:id="secondaryEmail" styleClass="cell_small_label" text="\$secondaryEmail" />
-      <Label fx:id="telegram" styleClass="cell_small_label" text="\$telegram" />
-      <Label fx:id="birthday" styleClass="cell_small_label" text="\$birthday" />
-      <Label fx:id="balance" styleClass="cell_small_label" text="\$balance" />
-      <HBox spacing="5" alignment="CENTER_RIGHT">
-        <Button fx:id="notesButton" onAction="#handleNotesButtonClick" text="Notes (0)" />
-      </HBox>
-=======
       <Label fx:id="phone" styleClass="cell_small_label" text="$phone" />
       <Label fx:id="address" styleClass="cell_small_label" text="$address" />
       <Label fx:id="email" styleClass="cell_small_label" text="$email" />
@@ -54,6 +41,8 @@
       <Label fx:id="secondaryEmail" styleClass="cell_small_label" text="$secondaryEmail" />
       <Label fx:id="telegram" styleClass="cell_small_label" text="$telegram" />
       <Label fx:id="birthday" styleClass="cell_small_label" text="$birthday" />
+      <Label fx:id="balance" styleClass="cell_small_label" text="$balance" />
+
     </VBox>
     <!-- New VBox for the second column -->
     <VBox alignment="CENTER" GridPane.columnIndex="1" GridPane.vgrow="ALWAYS">
@@ -61,7 +50,6 @@
       <Region VBox.vgrow="ALWAYS" />
       <!-- Notes button -->
       <Button fx:id="notesButton" onAction="#handleNotesButtonClick" text="Notes (0)" />
->>>>>>> cfa74f5d
     </VBox>
   </GridPane>
-</HBox>
+</HBox>