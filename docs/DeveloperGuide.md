---
  layout: default.md
  title: "Developer Guide"
  pageNav: 3
---

# CampusConnect Developer Guide

<!-- * Table of Contents -->
<page-nav-print />

--------------------------------------------------------------------------------------------------------------------

## **Acknowledgements**

_{ list here sources of all reused/adapted ideas, code, documentation, and third-party libraries -- include links to the original source as well }_

--------------------------------------------------------------------------------------------------------------------

## **Setting up, getting started**

Refer to the guide [_Setting up and getting started_](SettingUp.md).

--------------------------------------------------------------------------------------------------------------------

## **Design**

### Architecture

<puml src="diagrams/ArchitectureDiagram.puml" width="280" />

The ***Architecture Diagram*** given above explains the high-level design of the App.

Given below is a quick overview of main components and how they interact with each other.

**Main components of the architecture**

**`Main`** (consisting of classes [`Main`](https://github.com/se-edu/addressbook-level3/tree/master/src/main/java/seedu/address/Main.java) and [`MainApp`](https://github.com/se-edu/addressbook-level3/tree/master/src/main/java/seedu/address/MainApp.java)) is in charge of the app launch and shut down.
* At app launch, it initializes the other components in the correct sequence, and connects them up with each other.
* At shut down, it shuts down the other components and invokes cleanup methods where necessary.

The bulk of the app's work is done by the following four components:

* [**`UI`**](#ui-component): The UI of the App.
* [**`Logic`**](#logic-component): The command executor.
* [**`Model`**](#model-component): Holds the data of the App in memory.
* [**`Storage`**](#storage-component): Reads data from, and writes data to, the hard disk.

[**`Commons`**](#common-classes) represents a collection of classes used by multiple other components.

**How the architecture components interact with each other**

The *Sequence Diagram* below shows how the components interact with each other for the scenario where the user issues the command `delete 1`.

<puml src="diagrams/ArchitectureSequenceDiagram.puml" width="574" />

Each of the four main components (also shown in the diagram above),

* defines its *API* in an `interface` with the same name as the Component.
* implements its functionality using a concrete `{Component Name}Manager` class (which follows the corresponding API `interface` mentioned in the previous point.

For example, the `Logic` component defines its API in the `Logic.java` interface and implements its functionality using the `LogicManager.java` class which follows the `Logic` interface. Other components interact with a given component through its interface rather than the concrete class (reason: to prevent outside component's being coupled to the implementation of a component), as illustrated in the (partial) class diagram below.

<puml src="diagrams/ComponentManagers.puml" width="300" />

The sections below give more details of each component.

### UI component

The **API** of this component is specified in [`Ui.java`](https://github.com/se-edu/addressbook-level3/tree/master/src/main/java/seedu/address/ui/Ui.java)

<puml src="diagrams/UiClassDiagram.puml" alt="Structure of the UI Component"/>

The UI consists of a `MainWindow` that is made up of parts e.g.`CommandBox`, `ResultDisplay`, `PersonListPanel`, `StatusBarFooter` etc. All these, including the `MainWindow`, inherit from the abstract `UiPart` class which captures the commonalities between classes that represent parts of the visible GUI.

The `UI` component uses the JavaFx UI framework. The layout of these UI parts are defined in matching `.fxml` files that are in the `src/main/resources/view` folder. For example, the layout of the [`MainWindow`](https://github.com/se-edu/addressbook-level3/tree/master/src/main/java/seedu/address/ui/MainWindow.java) is specified in [`MainWindow.fxml`](https://github.com/se-edu/addressbook-level3/tree/master/src/main/resources/view/MainWindow.fxml)

The `UI` component,

* executes user commands using the `Logic` component.
* listens for changes to `Model` data so that the UI can be updated with the modified data.
* keeps a reference to the `Logic` component, because the `UI` relies on the `Logic` to execute commands.
* depends on some classes in the `Model` component, as it displays `Person` object residing in the `Model`.

### Logic component

**API** : [`Logic.java`](https://github.com/se-edu/addressbook-level3/tree/master/src/main/java/seedu/address/logic/Logic.java)

Here's a (partial) class diagram of the `Logic` component:

<puml src="diagrams/LogicClassDiagram.puml" width="550"/>

The sequence diagram below illustrates the interactions within the `Logic` component, taking `execute("delete 1")` API call as an example.

<puml src="diagrams/DeleteSequenceDiagram.puml" alt="Interactions Inside the Logic Component for the `delete 1` Command" />

<box type="info" seamless>

**Note:** The lifeline for `DeleteCommandParser` should end at the destroy marker (X) but due to a limitation of PlantUML, the lifeline reaches the end of diagram.
</box>

How the `Logic` component works:

1. When `Logic` is called upon to execute a command, it is passed to an `AddressBookParser` object which in turn creates a parser that matches the command (e.g., `DeleteCommandParser`) and uses it to parse the command.
1. This results in a `Command` object (more precisely, an object of one of its subclasses e.g., `DeleteCommand`) which is executed by the `LogicManager`.
1. The command can communicate with the `Model` when it is executed (e.g. to delete a person).
1. The result of the command execution is encapsulated as a `CommandResult` object which is returned back from `Logic`.

Here are the other classes in `Logic` (omitted from the class diagram above) that are used for parsing a user command:

<puml src="diagrams/ParserClasses.puml" width="600"/>

How the parsing works:
* When called upon to parse a user command, the `AddressBookParser` class creates an `XYZCommandParser` (`XYZ` is a placeholder for the specific command name e.g., `AddCommandParser`) which uses the other classes shown above to parse the user command and create a `XYZCommand` object (e.g., `AddCommand`) which the `AddressBookParser` returns back as a `Command` object.
* All `XYZCommandParser` classes (e.g., `AddCommandParser`, `DeleteCommandParser`, ...) inherit from the `Parser` interface so that they can be treated similarly where possible e.g, during testing.

### Model component
**API** : [`Model.java`](https://github.com/se-edu/addressbook-level3/tree/master/src/main/java/seedu/address/model/Model.java)

Here's a class diagram of the `Model` component:

<puml src="diagrams/ModelClassDiagram.puml" width="450" />

<br> Below is a class diagram on the `Person` class and the classes related to its attributes:

<puml src="diagrams/PersonClassDiagram.puml" alt="PersonClassDiagram" />

The `Model` component,

* stores the address book data i.e., all `Person` objects (which are contained in a `UniquePersonList` object).
* stores the currently 'selected' `Person` objects (e.g., results of a search query) as a separate _filtered_ list which is exposed to outsiders as an unmodifiable `ObservableList<Person>` that can be 'observed' e.g. the UI can be bound to this list so that the UI automatically updates when the data in the list change.
* stores a `UserPref` object that represents the user’s preferences. This is exposed to the outside as a `ReadOnlyUserPref` objects.
* does not depend on any of the other three components (as the `Model` represents data entities of the domain, they should make sense on their own without depending on other components)

<box type="info" seamless>

**Note:** An alternative (arguably, a more OOP) model is given below. It has a `Tag` list in the `AddressBook`, which `Person` references. This allows `AddressBook` to only require one `Tag` object per unique tag, instead of each `Person` needing their own `Tag` objects.<br>

<puml src="diagrams/BetterModelClassDiagram.puml" width="450" />

</box>


### Storage component

**API** : [`Storage.java`](https://github.com/se-edu/addressbook-level3/tree/master/src/main/java/seedu/address/storage/Storage.java)

<puml src="diagrams/StorageClassDiagram.puml" width="550" />

The `Storage` component,
* can save both address book data and user preference data in JSON format, and read them back into corresponding objects.
* inherits from both `AddressBookStorage` and `UserPrefStorage`, which means it can be treated as either one (if only the functionality of only one is needed).
* depends on some classes in the `Model` component (because the `Storage` component's job is to save/retrieve objects that belong to the `Model`)

### Common classes

Classes used by multiple components are in the `seedu.addressbook.commons` package.

--------------------------------------------------------------------------------------------------------------------

## **Implementation**

This section describes some noteworthy details on how certain features are implemented.


### Notifications feature

#### Implementation

The notifications feature is centered around `Event` instances.
`Event` can represent any type of event with a specific date and time.
This could be a birthday, an upcoming meeting or a deadline.
`Event` also encapsulates timings where a reminder should be created.

On startup, `EventFactory#createEvents(model)` is used to generate `Event` instances from the initial state of the model.
Any future events can be added to the data model as well during runtime.

Three public methods for `Event` are important for its usage
* `Event#addMember(Person)` — Adds a `Person` as associated with this event.
* `Event#addReminder(Duration)` — Sets a reminder for the event one `Duration` before the time of the actual event. For example, if `Duration` is set to a day, the reminder will be a day in advance.
* `Event#getNotificationAtTime(LocalDateTime)` — Check if any notifications should be generated based on a specific time, usually the current time should be passed as the parameter.

Below is the class diagram for the `Event` class and it's interactions with the other classes.

<puml src="diagrams/notification-system/ClassDiagram.puml" alt="NotificationClassDiagram" />

The startup sequence for creating initial events is given below as well.
On a high level, the `MainApp#initEvents()` will use `EventFactory#createEvents(model)` to generate `Event` instances from the intial state of the model, then add all of these events to the model.

<puml src="diagrams/notification-system/InitEventsSequenceDiagram.puml" alt="InitEventsSequenceDiagram" />

Based on the `Event` instances present in the data model, you can call `Model#getLatestNotifications(LocalDateTime)`, passing in the current datetime, in order to get a list of `Notification` instances representing notifications that should be displayed to the user.
The UI system will make use of this API to check if any notifications should be displayed to the user at startup.

The flow for the startup notifications is described by the following sequence diagram.

<puml src="diagrams/notification-system/StartupNotificationsSequenceDiagram.puml" alt="StartupNotificationsSequenceDiagram" />

#### Design considerations:

**Aspect: Generic design**

A generic event system was created, even though CampusConnect only requires a specific Birthday notification system at the moment.

* **Alternative 1 (current choice):** Generic event system.
  * Pros: Extensible for future types of Events and Notifications beyond birthdays.
  * Cons: More code required, and more indirection in code because of the generic nature.

* **Alternative 2:** Birthday notification system.
  * Pros: Simpler to implement, code will be more straightforward to understand as well.
  * Cons: Any future ideas to implement new notifications and events will not benefit from the existing implementation of the birthday notification system.


### AddAlt feature

#### Implementation Details

The `addalt` feature involves creating a new `Person` object with additional contact details to replace the previous `Person` object.
This is done using the `AddAltPersonDescriptor` class; `AddAltPersonDescriptor` object stores the additional contact information to be added to the previous `Person` object.

As a result, the existing `Person` class in AB3's implementation is enhanced to have the capacity of containing more attributes. The `Person` object is now composed of the following additional attributes due to the `addalt` feature on top of the existing attributes from AB3's implementation:

* `Email`: The secondary email address of the contact.
* `Linkedin`: The linkedin of the contact.
* `Telegram`: The telegram handle of the contact.
* `Birthday`: The birthday of the contact.

The [**`java.util.Optional<T>`**](https://docs.oracle.com/en/java/javase/11/docs/api/java.base/java/util/Optional.html) class is utilised to encapsulate the optional logic of the above attributes.

To add these additional attributes into a `Person` object, an `INDEX` parameter, followed by the [prefixes](#prefix-summary) that represent the attributes needs to be specified for the `addalt` command.
`INDEX` represents the index number of the contact to be edited in the contact list.

<box type="info">

While all the fields are optional, at least one needs to be given to the `addalt` command.
</box>

The flow for the `addalt` command is described by the following sequence diagram:

<puml src="diagrams/AddAltSequenceDiagram.puml" alt="AddAltSequenceDiagram" />

#### Feature details
1. The application will validate the arguments supplied by the user; whether the `INDEX` provided is valid and each of the additional attribute input follows the pre-determined formats defined in their respective classes. It also checks that the added secondary email does not result in the contact to have duplicate emails.
2. If any of the inputs fails the validation check, an error message is provided with details of the input error and prompts the user for a corrected input.
3. If all of the inputs pass the validation check, a new `Person` objected with the updated attributes is created and stored in the `AddressBook`.

#### Design Considerations

**Aspect: Generic design**

The additional attributes to be added into a `Person` object on top of the original AB3 attributes are encapsulated into their respective classes: `Linkedin`, `Telegram` and `Birthday`. These classes are implemented similarly to the other existing attributes of `Person`, but they are modified according to the respective input patterns that model the real world.<br>

As these attributes are additional information for a `Person` object, every attribute has been made optional in the case when user only keys in several, but not all of the additional attributes into the command. However, the purpose of using this command only exists when users would like to add additional attributes to a `Person` in the contact list. Thus, the `addalt` command is designed to ensure that the user adds at least one of the additional attributes aforementioned.

As this command merely adds additional attributes to a `Person` object, this can be done by enhancing the `add` command.

* **Alternative 1 (current choice):** Create a separate command, `addalt`.
    * Pros:
        * Many cases of empty/*null* inputs in the optional fields need not be accounted for when saving the data and testing when a new `Person` is added by the `add` command.
    * Cons:
        * Inconveniences users as users have to key in two separate commands in order to add additional attributes of a `Person`.
* **Alternative 2:** Enhance the current `add` command.
    * Pros:
        * Improves the user's convenience by allowing them to add both compulsory and optional attributes to a new `Person` entry.
    * Cons:
        * Many cases of empty/*null* inputs in the optional fields have to be accounted for when saving the data and testing.

### Edit feature

#### Implementation Details

The `edit` feature is similar to the implementation of [**`addalt`**](#addalt-feature); it involves creating a new `Person` object with edited contact details to replace the previous `Person` object.
This is done using the `EditPersonDescriptor` class; `EditPersonDescriptor` object stores the contact information to be updated to the previous `Person` object.

The `edit` command has similar input fields to the [**`addalt`**](#addalt-feature) command with the difference being that it is able to edit all the attributes of a `Person` object except:

* `Note`: The notes of the contact. Read [**`Notes feature`**](#notes-feature) for more details.
* `Avatar`: The profile picture of the contact. Read [**`Update photo feature`**](#update-photo-feature) for more details.
* `Balance`: The amount that the contact owes. Read [**`Payments feature`**](#payments-feature) for more details.

<box type="info">

While all the fields are optional, at least one needs to be given to the `edit` command. Users who wishes to `edit` empty additional attributes of `Person` object should use [`addalt`](#addalt-feature) instead.
</box>

#### Feature details
1. Similar to [`addalt`](#addalt-feature), the application will validate the arguments supplied by the user; whether the `INDEX` provided is valid and each of `Person` attribute input follows the pre-determined formats defined in their respective classes. However, it also checks that the `edit` command does not update any empty additional attributes of `Person` and update `Person` object to have same primary and secondary email.
2. If an input fails the validation check, an error message is provided which details the error and prompts the user the course of action.
3. If the input passes the validation check, the application checks if the corresponding `Person` and the new `Person` object with the edited attributes is the same.
4. If the check fails, user will be prompted that current `edit` command does not update the `Person` object.
5. Otherwise, a new `Person` objected with the updated attributes is created and stored in the `AddressBook`.

The following activity diagram shows the logic of a user using the `edit` command:

<puml src="diagrams/EditActivityDiagram.puml" alt="EditActivityDiagram" />

The flow for the `edit` command is described by the following sequence diagram:

<puml src="diagrams/EditSequenceDiagram.puml" alt="EditSequenceDiagram" />

#### Design Considerations
Since `edit` command updates attributes of a `Person` object, setting the values directly to the `Person` object could be another viable option.

* **Alternative 1 (current choice):** Create a new `Person` object.
    * Pros:
        * Guarantees immutability of `Person` class, reducing possible bugs.
    * Cons:
        * Performance overhead; a `Person` object is always created even if for instance, only one attribute of `Person` object is changed.
* **Alternative 2:** Set the edited attributes to the existing `Person` object.
    * Pros:
        * Minimal performance overhead; less memory usage.
    * Cons:
        * More bug prone.

### Find feature

The find command feature allows users to locate specific Person instances within the application based on keywords provided. Users can input specific terms, and the system will filter and present Person instances that match the given keywords in either their name, address, email, phone number, or tags.

The find command is not just a simple string matching utility within our system. It is an advanced search mechanism that employs tokenization, parsing, and supports the evaluation of complex boolean expressions. This makes it an invaluable tool for users who want to execute intricate searches and filter results based on a combination of criteria.

#### Implementation

##### `FindCommand` and `FindCommandParser`

The heart of the Find command system is the combination of `FindCommand` and `FindCommandParser`. The latter is responsible for processing raw user input, tokenizing the search criteria using the `FindFilterStringTokenizer`, and subsequently parsing it with the `FindExpressionParser`. The end product is a `FindCommand` object that executes the search based on a `Predicate<Person>` that checks all relevant fields of a `Person`.


##### `FindFilterStringTokenizer`

The `FindFilterStringTokenizer` is tailored to break down the user's search criteria, a `String` into meaningful tokens which can later be parsed into a final `Predicate<Person>`. This process includes recognizing individual terms (in the form of conditions of the form `PREFIX/KEYWORD`), Boolean operators (including `!`, `&&`, and `||`), and parentheses (`(` and `)`).


##### `FindExpressionParser`

The `FindExpressionParser` ingests the tokens produced by the `FindFilterStringTokenizer` and interprets them, creating a singular complete `Predicate<Person>` that's applied on the PersonList.

FindExpressionParser uses the recursive gradient descent algorithm to parse the tokens into a `Predicate<Person>`.

Sequence Diagram for FindExpressionParser showing how a sample input is parsed using the recursive gradient descent algorithm:


#### Design considerations:

**Aspect: Command Flexibility vs. Complexity**

* **Alternative 1 (current choice)**: Support boolean operations in `FindCommand`.
  * **Pros**: Provides powerful search capabilities.
  * **Cons**: Increases code complexity and potential for user input errors.

* **Alternative 2**: Only allow simple keyword-based searches.
  * **Pros**: Easier to implement and use.
  * **Cons**: Limits user's searching abilities.


**Aspect: Tokenizer library**

* **Alternative 1 (current choice):** Custom-built tokenizer.
  * **Pros:** Allows for more flexibility in terms of the syntax of the search criteria. Can handle our custom-defined terms, operators, and grouping symbols explicitly.
  * **Cons**: More code required, requires regular maintenance to adapt to new features or changes.

* **Alternative 2:** Use a third-party library.
  * **Pros:** Less code required, might be more robust and have additional features.
  * **Cons**: Less flexibility in terms of the syntax of the search criteria. May not be able to handle our custom-defined terms, operators, and grouping symbols explicitly. Might not cater explicitly to the specific requirements of the Find command. Requires integration efforts.

**Aspect: Tokenization Strategy**

* **Alternative 1 (current choice)**: Custom tokenizer.
  * **Pros**: Greater control and flexibility.
  * **Cons**: More complex to implement and maintain.

* **Alternative 2**: Regular expression-based tokenizer.
  * **Pros**: Can be more concise.
  * **Cons**: May not handle all edge cases or complexities.


**Aspect: Supported Logical Operators**

* **Alternative 1 (current choice):** Use standard boolean operators (`&&`, `||`, `!`).
  * **Pros:** Universally recognized and understood.
  * **Cons**: Limited to boolean logic.

* **Alternative 2:** Support more advanced operators or functions (e.g., nearness search, regex patterns).
  * **Pros:** Provides more power and flexibility to users.
  * **Cons**: Significantly complicates parsing and understanding for users.

**Aspect: Handling Invalid Inputs**

* **Alternative 1 (current choice)**: Throw an exception and inform the user.
  * **Pros**: User is made aware of mistakes immediately.
  * **Cons**: Stops the command processing.
* **Alternative 2**: Silently ignore or correct invalid inputs.
  * **Pros**: Smoother user experience.
  * **Cons**: User might not realize they made a mistake.

<<<<<<< HEAD
### Payments feature
=======
### Update photo feature
#### Implementation
##### Commmand logic
The `UpdatePhotoCommand` feature allows users to update photo of a specific contact. This functionality is essential for forgetful users who want to store photos of contacts to remember them easier.

Two key classes are involved in this implementation:
- `UpdatePhotoCommand`: Handles the logic for updating photo.
- `Avatar`: Represents the photo of a contact.

Photos are stored as an `Avatar` within the Person model.

The `Avatar` class contains a `String` representing the path to the chosen photo.

When a user inputs a command to update photo of a contact, the `UpdatePhotoCommandParser` parses the user input and creates a new `UpdatePhotoCommand` object. This object is then executed, which results in the update of the contact's photo.


The process can be summarized in the following logic flow:
<puml src="diagrams\updatephoto-command/UpdatePhotoCommandSequenceDiagram.puml" />

1. Parse user input to create a `UpdatePhotoCommand` object.
2. Execute the `UpdatePhotoCommand`, which involves:
    - Retrieving the list of all persons.
    - Validating the provided index.
    - Creating an exact copy of the person at the provided index, except for the `Avatar`.
    - Replacing the specified person with their copy.
3. Return a `CommandResult` indicating the outcome.

Key methods in this implementation include:
- `UpdatePhotoCommand(int index, String path)`: Constructor to initialize the command.
- `execute(Model model)`: Updates the photo as well as the model.

### \[Proposed\] Undo/redo feature

#### Proposed Implementation

The proposed undo/redo mechanism is facilitated by `VersionedAddressBook`. It extends `AddressBook` with an undo/redo history, stored internally as an `addressBookStateList` and `currentStatePointer`. Additionally, it implements the following operations:

* `VersionedAddressBook#commit()` — Saves the current address book state in its history.
* `VersionedAddressBook#undo()` — Restores the previous address book state from its history.
* `VersionedAddressBook#redo()` — Restores a previously undone address book state from its history.

These operations are exposed in the `Model` interface as `Model#commitAddressBook()`, `Model#undoAddressBook()` and `Model#redoAddressBook()` respectively.

Given below is an example usage scenario and how the undo/redo mechanism behaves at each step.

Step 1. The user launches the application for the first time. The `VersionedAddressBook` will be initialized with the initial address book state, and the `currentStatePointer` pointing to that single address book state.

<puml src="diagrams/UndoRedoState0.puml" alt="UndoRedoState0" />

Step 2. The user executes `delete 5` command to delete the 5th person in the address book. The `delete` command calls `Model#commitAddressBook()`, causing the modified state of the address book after the `delete 5` command executes to be saved in the `addressBookStateList`, and the `currentStatePointer` is shifted to the newly inserted address book state.

<puml src="diagrams/UndoRedoState1.puml" alt="UndoRedoState1" />

Step 3. The user executes `add n/David …​` to add a new person. The `add` command also calls `Model#commitAddressBook()`, causing another modified address book state to be saved into the `addressBookStateList`.

<puml src="diagrams/UndoRedoState2.puml" alt="UndoRedoState2" />

<box type="info" seamless>

**Note:** If a command fails its execution, it will not call `Model#commitAddressBook()`, so the address book state will not be saved into the `addressBookStateList`.

</box>

Step 4. The user now decides that adding the person was a mistake, and decides to undo that action by executing the `undo` command. The `undo` command will call `Model#undoAddressBook()`, which will shift the `currentStatePointer` once to the left, pointing it to the previous address book state, and restores the address book to that state.

<puml src="diagrams/UndoRedoState3.puml" alt="UndoRedoState3" />


<box type="info" seamless>

**Note:** If the `currentStatePointer` is at index 0, pointing to the initial AddressBook state, then there are no previous AddressBook states to restore. The `undo` command uses `Model#canUndoAddressBook()` to check if this is the case. If so, it will return an error to the user rather
than attempting to perform the undo.
>>>>>>> 8729e17b

#### Implementation

The Payments feature allows users to keep track of the money they owe to and are owed by their contacts. This feature is useful for users who wish to keep track of their financial transactions with their contacts.

Money is represented with a `Balance` class, which is effectively a wrapper around an `int` value representing a monetary value in cents. Validation, including ensuring that values of balances cannot exceed the transaction limit of CampusConnect (currently set at $10,000), is handled by the `Balance` class.

#### Design considerations

**Aspect: Using integers to represent money value**

* **Alternative 1 (current choice):** Use `int` to represent money value in cents.
  * **Pros**: Simple and straightforward.
  * **Cons**: Requires more complex processing when converting to human-friendly string representations.
* **Alternative 2:** Use `double` to represent money value in dollars.
  * **Pros**: More human-friendly.
  * **Cons**: Vulnerable to floating-point precision errors.


### Notes feature
#### Implementation
##### Commmand logic
The `AddNoteCommand` feature allows users to add personalized notes to a specific contact in the Address Book. This functionality is essential for users who wish to record additional information about their contacts.

Three key classes are involved in this implementation:
- `AddNoteCommand`: Handles the logic for adding the note.
- `Index`: Represents the index of the person in the filtered person list to whom the note will be added.
- `Note`: Represents the content of the note to be added.

Notes are stored as an `ObservableList<Note>` within the Person model. This is done to simplify storage and retrieval of notes, as well as to enable the use of JavaFX components to display the notes with the `Observer` pattern.

The `Note` class is a simple wrapper class that contains a `String` representing the content of the note.

When a user inputs a command to add a note, the `NoteCommandParser` parses the user input and creates a new `AddNoteCommand` object. This object is then executed, which results in the addition of the specified note to the targeted contact.


The process can be summarized in the following logic flow:
<puml src="diagrams/notes/NotesCommandSequenceDiagram.puml" />

1. Parse user input to create a `AddNoteCommand` object.
2. Execute the `AddNoteCommand`, which involves:
    - Retrieving the list of all persons.
    - Validating the provided index.
    - Adding the note to the person at the specified index.
3. Return a `CommandResult` indicating the outcome.

Key methods in this implementation include:
- `AddNoteCommand(Index index, Note note)`: Constructor to initialize the command.
- `execute(Model model)`: Adds the note and updates the model.




##### UI Logic
The Notes feature also includes a user interface component to allow users to interactively add, view, and remove notes from contacts.

The user interface for the Notes feature is implemented using JavaFX components. The main components include:
- `PersonCard`: Displays individual person's details and includes a button for accessing notes.
- `NotesWindow`: A pop-up window that displays all notes associated with a person.

The `PersonCard` component includes a button (`notesButton`) that, when clicked, triggers the `handleNotesButtonClick` method in the controller. This method creates and shows a new `NotesWindow`.

The `NotesWindow` is responsible for displaying the list of notes and is populated using a `ListView` component. The controller for `NotesWindow` handles the population of this list and the closing of the window. `NotesWindow` has a button (`closeButton`) that, when clicked, triggers the `handleCloseButtonClick` method in the controller. This method closes the window. The `NotesWindow` is also closed when the user presses the `ESC` key.

#### Design considerations

**Aspect: Integration with Existing Data Model**
* **Alternative 1 (current choice):** Leverage existing `Person` class and `Model` interface.
    * Pros: Utilizes existing data structures and methods, ensuring consistency and potentially reducing the likelihood of bugs.
    * Cons: The `Person` class becomes more complex as more features are added.
* **Alternative 2:** Create a separate system for managing notes.
    * Pros: Keeps the `Person` class simpler and more focused on contact information.
    * Cons: May result in duplication of effort and increased complexity in ensuring consistency between the contact and note systems.

Choosing alternative 1 aligns with the principle of maximizing code reuse and maintaining consistency across the application, even though it slightly increases the complexity of the `Person` class.

**Aspect: User Interaction and Experience**
* **Alternative 1 (current choice):** Pop-up window for notes.
    * Pros: Provides a clear and focused view for user to manage notes.
    * Cons: Additional window management required; may be less convenient for quick interactions.
* **Alternative 2:** Inline editing within the `PersonCard`.
    * Pros: Potentially more convenient for quick additions or edits.
    * Cons: Could clutter the interface and distract from the main contact information.

Choosing alternative 1 provides a balance between functionality and user interface simplicity, ensuring that the notes feature does not overwhelm the main contact viewing experience.

#### Testing

The UI components are tested using TestFX to ensure that they behave as expected. Test cases include verifying the display of notes, interaction responses, and the proper functioning of the close button. Ensuring thorough testing is vital for maintaining the reliability and user-friendliness of the application.

Take note that UI tests have to be run on the `JavaFX` thread, so UI tests have to extend `ApplicationTest` from `TestFX` to run properly.

--------------------------------------------------------------------------------------------------------------------

## **Documentation, logging, testing, configuration, dev-ops**

* [Documentation guide](Documentation.md)
* [Testing guide](Testing.md)
* [Logging guide](Logging.md)
* [Configuration guide](Configuration.md)
* [DevOps guide](DevOps.md)

--------------------------------------------------------------------------------------------------------------------

## Planned Enhancements / Known Issues

1. **When using multiple screens**, if you move the application to a secondary screen, and later switch to using only the primary screen, the GUI will open off-screen. The remedy is to delete the `preferences.json` file created by the application before running the application again.
2. **When executing `add`/`edit` command**, if you try to add/edit a new/existing contact with the same [properties](#properties-of-contact) of another saved contact **(Note: 2 names are considered the same if both of them have the same casing and whitespaces)** in your contact list, CampusConnect allows you to do so. We plan to enhance the `add`/`edit` command such that it **takes into account what makes a contact unique in your contact list.**
3. **When executing `addalt` command**, if you input other prefixes that are not accepted by the command format, the error message shown does not prompt you to remove those prefixes and adhere strictly to the command format. We will be working on this in the future to **improve the specificity of error messages.**
4. **When executing commands with `PERSON_INDEX`**, if you did not input an appropriate index, the error message shown is generic; CampusConnect informs you the format of the command you should adhere to instead of prompting you to input a positive index. We will be working on this in the future to **improve the specificity of error messages.**
5. **When executing `updatephoto` command**, if the `PERSON_INDEX` contains characters besides `0-9`, CampusConnect will be unresponsive as we assume that you will input a valid integer for `PERSON_INDEX`. Moreover, successful execution of the same `updatephoto` command with the same image will still result in `Photo updated` even though the photo is not updated. In addition, you can input multiple valid paths and the command will update your contact profile with the last image. We will be working on **handling more errors and improving the specificity of messages in the future.**
6. **When executing all commands**, CampusConnect only accepts printable ASCII characters. We plan to support Unicode characters in the future for greater internationalization support, since users could have contacts with names including diacritics or non-alphabetic characters (e.g. Chinese characters).
7. **When executing the `find` command**, if you input a `FIND_EXPRESSION` that is not accepted by the command format, the error message shows fairly general error messages. We will be working on this in the future to **improve the specificity of error messages.**
8. **When executing the `find` command**, it is impossible to search for keywords that include the double-quote character (`"`) under any circumstance. We will be working on this in the future to **support searching for the double-quote character**, which could appear in fields such as notes.
9. **When executing the `find` command**, the behavior of the `bal` field is not intuitive, especially for users who do not read the User Guide in-depth. We will be working on this in the future to **improve the ergonomics of `bal` field**, by implementing `>` and `<` operators so users can search for balance amounts below or above the keywords.

## **Appendix: Requirements**

### Product scope

**Target user profile**:

* is an NUS student staying on campus
* has a need to manage a significant number of contacts
* prefer desktop apps over other types
* can type fast
* prefers typing to mouse interactions
* is reasonably comfortable using CLI apps

**Value proposition**: manage contacts faster than a typical mouse/GUI driven app


### User stories

Priorities: High (must have) - `* * *`, Medium (nice to have) - `* *`, Low (unlikely to have) - `*`

| Priority | As a …​                          | I want to …​                                                                                                                        | So that I can…​                                                 |
|----------|----------------------------------|-------------------------------------------------------------------------------------------------------------------------------------|-----------------------------------------------------------------|
| `* * *`  | user                             | add new contacts with basic contact information                                                                                     | keep track of the people I know.                                |
| `* * *`  | user                             | add alternative contact information such as telegram, email and linkedin | connect with friends through my preferred channels |
| `* * *`  | user                             | delete contacts                                                                                                                     | reduce clutter and keep my contact list organised.              |
| `* * *`  | user                             | add notes associated with my contacts | remember important information regarding my contacts. |
| `* * *`  | user                             | delete notes associated with my contacts | remove unwanted information. |
| `* *`  | forgetful user                   | update photos for my contacts                                                                                                       | visually remember them.                                         |
| `* * *`  | forgetful user                   | add the birthday of my contact                                                                                                      | keep track and remember my contacts’ birthdays.                 |
| `* * *`  | forgetful user                   | receive a notification when it is the day before my contact’s birthday                                                                      | remember to celebrate his/her birthday.                         |
| `* * *`  | user                             | opt out of receiving notifications                                                                                                  | keep myself from being distracted by the notifications.         |
| `* * *`  | user                             | record money owed to a contact | remember to settle the debt.         |
| `* * *`  | user                             | record money owed by a contact | remember to collect the money.         |
| `* * *`  | user                             | search through my contacts based on their respective contact information                                                            | quickly access the information required.                        |
| `* * *`  | user                             | search my contacts by name                                                                                                          | quickly find a person without scrolling through my entire list. |
| `* * *`  | user                             | search my contacts by phone number                                                                                                  | identify who is calling me from an unfamiliar number.           |
| `* * *`  | international in-campus resident | add Singapore’s emergency contact details                                                                                           | access them quickly in urgent situations.                       |
| `* * *`  | in-campus resident               | add campus specific information to my contacts, in particular, a tag called RA (Residential Assistant) and SOS (Security Officer)   | quickly reach out to them when required.                        |
| `* * *`  | on-campus student                | quickly list the emergency contacts I have previously registered                                                                    | contact them in an emergency.                                   |

*{More to be added}*

### Use cases

(For all use cases below, the **System** is `CampusConnect` and the **Actor** is a `NUS student who stays in campus`, unless specified otherwise)


**Use case: UC1 - Add new contact**

**MSS**
1. User enters information of the new contact to be added.
2. System adds the new contact into its system. <br>
   Use case ends.

**Extensions**
* 1a. System detects an error in the entered data.
    * 1a1. System shows an error message.
    * 1a2. User enters a new add request. <br>
      Steps 1a1- 1a2 are repeated until the data entered is correct.<br>
      Use case resumes from step 2. <br>

**Use case: UC2 - List all contacts**

**MSS**
1. User requests list all contacts.
2. System shows a list of all contacts. <br>
Use case ends.

**Extensions**
* 1a. System shows an empty contact list. <br>
  Use case ends. <br>

**Use case: UC3 - Add alternative information to existing contact**

**MSS**
1. User <ins>lists all contacts (UC2).</ins>
2. User enters an index with alternative information to be added for an existing contact in the system.
3. System adds the alternative information to the specified contact inside its system. <br>
   Use case ends.

**Extensions**
* 1a. System shows an empty contact list. <br>
  Use case ends.
* 2a. System detects an error in the entered data.
    * 2a1. System shows an error message.
    * 2a2. User enters a new addalt request. <br>
      Steps 2a1- 2a2 are repeated until the data entered is correct.<br>
      Use case resumes from step 3.
* 3a. System detects that the field of the specified contact is non-empty.
  * 3a1. System shows an error message and prompts users to use edit command. <br>
    Use case ends. <br>

**Use case: UC4 - Edit information of existing contact**

**MSS**
1. User <ins>lists all contacts (UC2).</ins>
2. User enters an index and information to be edited for an existing contact in the system.
3. System edits the information of the specified contact inside its system. <br>
   Use case ends.

**Extensions**
* 1a. System shows an empty contact list. <br>
  Use case ends.
* 2a. System detects an error in the entered data.
    * 2a1. System shows an error message.
    * 2a2. User enters a new edit request. <br>
      Steps 2a1- 2a2 are repeated until the data entered is correct.<br>
      Use case resumes from step 3.
* 3a. System detects that the additional fields of the specified contact is empty.
    * 3a1. System shows an error message and prompts users to use addalt command. <br>
      Use case ends. <br>

**Use case: UC5 - Delete contact**

**MSS**
1. User <ins>lists all contacts (UC2).</ins>
2. User enters an index to delete a contact from the system.
3. System deletes contact inside its system. <br>
Use case ends.

**Extensions**
* 1a. System shows an empty contact list. <br>
Use case ends.
* 2a. System detects an invalid index entered.
  * 2a1. System shows an error message.
  * 2a2. User enters a new delete request. <br>
  Steps 2a1- 2a2 are repeated until the data entered is correct.<br>
  Use case resumes from step 3. <br>


**Use Case UC6 - Add note**

**MSS**
1. User <ins>lists all contacts (UC2).</ins>
2. User enters an index of the specified contact alongside the note to be added.
3. System adds the note to the contact.<br>
Use case ends.

**Extensions**
* 2a. System detects an invalid index entered.
  * 2a1. System shows an error message.
  * 2a2. User enters a new add note request.<br>
  Steps 2a1- 2a2 are repeated until the data entered is correct. <br>
  Use case resumes from step 3.

**Use Case UC7 - Remove note**

**MSS**
1. User <ins>lists all contacts (UC2).</ins>
2. User enters an index of the specified contact alongside the index of the note to be removed.
3. System removes the note from the contact.<br>
Use case ends.

**Extensions**
* 2a. System detects an invalid contact or note index entered.
  * 2a1. System shows an error message.
  * 2a2. User enters a new remove note request.<br>
  Steps 2a1- 2a2 are repeated until the data entered is correct. <br>
  Use case resumes from step 3.

**Use Case UC8 - Record payment**

**MSS**
1. User <ins>lists all contacts (UC2).</ins>
2. User enters an index of the specified contact alongside the amount of money paid/owed to that contact.
3. System records money paid/owed to the contact.
4. System displays the contact with an indication of the money owed.<br>
Use case ends.

**Extensions**
* 2a. System detects an invalid index entered.
  * 2a1. System shows an error message.
  * 2a2. User enters a new payment request.<br>
  Steps 2a1- 2a2 are repeated until the data entered is correct. <br>
  Use case resumes from step 3.
* 2b. System detects an invalid payment amount entered.
  * 2b1. System shows an error message.
  * 2b2. User enters a new payment request.<br>
  Steps 2b1- 2b2 are repeated until the data entered is correct. <br>
  Use case resumes from step 3.

**Use Case UC9 - Search for contact**

**MSS**
1. User enters a search criteria to find a contact.
2. System displays all contacts that match the criteria.<br>
Use case ends.

**Extensions**
* 1a. System detects an invalid search criteria.
  * 1a1. System shows an error message.
  * 1a2. User enters a new search request.<br>
  Steps 1a1 - 1a2 are repeated until the data entered is correct.<br>
  Use case resumes from step 2.

**Use Case UC10 - Update contact photo**

**MSS**
1. User <ins>lists all contacts (UC2).</ins>
2. User enters an index of the specified contact alongside the file path of the new contact photo.
3. System updates the contact's photo to the specified image.<br>
Use case ends.

**Extensions**
* 2a. System detects an invalid index entered.
  * 2a1. System shows an error message.
  * 2a2. User enters a new update photo request.<br>
  Steps 2a1- 2a2 are repeated until the data entered is correct. <br>
  Use case resumes from step 3.
* 2b. System detects an invalid file path entered.
  * 2b1. System shows an error message.
  * 2b2. User enters a new update photo request.<br>
  Steps 2b1- 2b2 are repeated until the data entered is correct. <br>
  Use case resumes from step 3.

### Non-Functional Requirements

1. Should work on any mainstream OS as long as it has Java 11 or above installed.
2. Able to hold up to 1000 contacts without a compromise in performance.
3. A user with above average typing speed for regular English text (i.e. not code, not system admin commands) should be able to accomplish most of the tasks faster using commands than using the mouse.
4. Should respond within 1 second for any command the user inputs
5. Should be easy to use and navigate for the users.
6. Should be able to accommodate growth and expansion. It should be easy to add new features and functionalities as needed. 
7. Should be easy to maintain and update through a clear and well-documented architecture, and it should be easy to troubleshoot and fix problems should they arise. 
8. Data stored should be persistent until removal by the user, and all contact details should be secure. 
9. The code should be well-organised and well-documented to ensure ease of maintenance and debugging. 
10. Should provide clear and easily accessible help and documentation, including FAQs and tutorials, to assist the user in using the platform effectively. 
11. Should be designed to prevent errors and provide clear, actionable error messages if errors occur, so that users can correct any issues.

### Glossary

* **Mainstream OS**: Windows, Linux, Unix, OS-X
* **Private contact detail**: A contact detail that is not meant to be shared with others

### Prefix summary

| Prefix | Meaning                        | Example                          |
|--------|--------------------------------|----------------------------------|
| n/     | Name of contact                | `n/John Doe`                     |
| p/     | Phone number of contact        | `p/98765432`                     |
| e/     | Email of contact               | `e/johndoe@gmail.com`            |
| a/     | Address of contact             | `a/16 Bukit Timah Road, S156213` |
| t/     | Tags of contact                | `t/friend`                       |
| li/    | Linkedin of contact            | `li/john-doe`                    |
| tg/    | Telegram handle of contact     | `tg/@johndoe`                    |
| e2/    | Secondary email of contact     | `e2/johndoe@hotmail.com`         |
| b/     | Birthday of contact            | `b/23/10`                        |
| path/  | Path to the photo of contact   | `path/D:/images/john-doe.png`    |

--------------------------------------------------------------------------------------------------------------------

## **Appendix: Instructions for manual testing**

Given below are instructions to test the app manually.

<box type="info" seamless>

**Note:** These instructions only provide a starting point for testers to work on;
testers are expected to do more *exploratory* testing.

</box>

### Launch and shutdown

1. Initial launch

   1. Download the jar file and copy into an empty folder

   1. Double-click the jar file Expected: Shows the GUI with a set of sample contacts. The window size may not be optimum.

1. Saving window preferences

   1. Resize the window to an optimum size. Move the window to a different location. Close the window.

   1. Re-launch the app by double-clicking the jar file.<br>
       Expected: The most recent window size and location is retained.

1. _{ more test cases …​ }_

### Deleting a person

1. Deleting a person while all persons are being shown

   1. Prerequisites: List all persons using the `list` command. Multiple persons in the list.

   1. Test case: `delete 1`<br>
      Expected: First contact is deleted from the list. Details of the deleted contact shown in the status message. Timestamp in the status bar is updated.

   1. Test case: `delete 0`<br>
      Expected: No person is deleted. Error details shown in the status message. Status bar remains the same.

   1. Other incorrect delete commands to try: `delete`, `delete x`, `...` (where x is larger than the list size)<br>
      Expected: Similar to previous.

1. _{ more test cases …​ }_

### Saving data

1. Dealing with missing/corrupted data files

   1. _{explain how to simulate a missing/corrupted file, and the expected behavior}_

1. _{ more test cases …​ }_
<|MERGE_RESOLUTION|>--- conflicted
+++ resolved
@@ -392,9 +392,6 @@
   * **Pros**: Smoother user experience.
   * **Cons**: User might not realize they made a mistake.
 
-<<<<<<< HEAD
-### Payments feature
-=======
 ### Update photo feature
 #### Implementation
 ##### Commmand logic
@@ -467,7 +464,8 @@
 
 **Note:** If the `currentStatePointer` is at index 0, pointing to the initial AddressBook state, then there are no previous AddressBook states to restore. The `undo` command uses `Model#canUndoAddressBook()` to check if this is the case. If so, it will return an error to the user rather
 than attempting to perform the undo.
->>>>>>> 8729e17b
+
+### Payments feature
 
 #### Implementation
 
