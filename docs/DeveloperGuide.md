---
  layout: default.md
  title: "Developer Guide"
  pageNav: 3
---

# CampusConnect Developer Guide

<!-- * Table of Contents -->
<page-nav-print />

--------------------------------------------------------------------------------------------------------------------

## **Acknowledgements**

_{ list here sources of all reused/adapted ideas, code, documentation, and third-party libraries -- include links to the original source as well }_

--------------------------------------------------------------------------------------------------------------------

## **Setting up, getting started**

Refer to the guide [_Setting up and getting started_](SettingUp.md).

--------------------------------------------------------------------------------------------------------------------

## **Design**

### Architecture

<puml src="diagrams/ArchitectureDiagram.puml" width="280" />

The ***Architecture Diagram*** given above explains the high-level design of the App.

Given below is a quick overview of main components and how they interact with each other.

**Main components of the architecture**

**`Main`** (consisting of classes [`Main`](https://github.com/se-edu/addressbook-level3/tree/master/src/main/java/seedu/address/Main.java) and [`MainApp`](https://github.com/se-edu/addressbook-level3/tree/master/src/main/java/seedu/address/MainApp.java)) is in charge of the app launch and shut down.
* At app launch, it initializes the other components in the correct sequence, and connects them up with each other.
* At shut down, it shuts down the other components and invokes cleanup methods where necessary.

The bulk of the app's work is done by the following four components:

* [**`UI`**](#ui-component): The UI of the App.
* [**`Logic`**](#logic-component): The command executor.
* [**`Model`**](#model-component): Holds the data of the App in memory.
* [**`Storage`**](#storage-component): Reads data from, and writes data to, the hard disk.

[**`Commons`**](#common-classes) represents a collection of classes used by multiple other components.

**How the architecture components interact with each other**

The *Sequence Diagram* below shows how the components interact with each other for the scenario where the user issues the command `delete 1`.

<puml src="diagrams/ArchitectureSequenceDiagram.puml" width="574" />

Each of the four main components (also shown in the diagram above),

* defines its *API* in an `interface` with the same name as the Component.
* implements its functionality using a concrete `{Component Name}Manager` class (which follows the corresponding API `interface` mentioned in the previous point.

For example, the `Logic` component defines its API in the `Logic.java` interface and implements its functionality using the `LogicManager.java` class which follows the `Logic` interface. Other components interact with a given component through its interface rather than the concrete class (reason: to prevent outside component's being coupled to the implementation of a component), as illustrated in the (partial) class diagram below.

<puml src="diagrams/ComponentManagers.puml" width="300" />

The sections below give more details of each component.

### UI component

The **API** of this component is specified in [`Ui.java`](https://github.com/se-edu/addressbook-level3/tree/master/src/main/java/seedu/address/ui/Ui.java)

<puml src="diagrams/UiClassDiagram.puml" alt="Structure of the UI Component"/>

The UI consists of a `MainWindow` that is made up of parts e.g.`CommandBox`, `ResultDisplay`, `PersonListPanel`, `StatusBarFooter` etc. All these, including the `MainWindow`, inherit from the abstract `UiPart` class which captures the commonalities between classes that represent parts of the visible GUI.

The `UI` component uses the JavaFx UI framework. The layout of these UI parts are defined in matching `.fxml` files that are in the `src/main/resources/view` folder. For example, the layout of the [`MainWindow`](https://github.com/se-edu/addressbook-level3/tree/master/src/main/java/seedu/address/ui/MainWindow.java) is specified in [`MainWindow.fxml`](https://github.com/se-edu/addressbook-level3/tree/master/src/main/resources/view/MainWindow.fxml)

The `UI` component,

* executes user commands using the `Logic` component.
* listens for changes to `Model` data so that the UI can be updated with the modified data.
* keeps a reference to the `Logic` component, because the `UI` relies on the `Logic` to execute commands.
* depends on some classes in the `Model` component, as it displays `Person` object residing in the `Model`.

### Logic component

**API** : [`Logic.java`](https://github.com/se-edu/addressbook-level3/tree/master/src/main/java/seedu/address/logic/Logic.java)

Here's a (partial) class diagram of the `Logic` component:

<puml src="diagrams/LogicClassDiagram.puml" width="550"/>

The sequence diagram below illustrates the interactions within the `Logic` component, taking `execute("delete 1")` API call as an example.

<puml src="diagrams/DeleteSequenceDiagram.puml" alt="Interactions Inside the Logic Component for the `delete 1` Command" />

<box type="info" seamless>

**Note:** The lifeline for `DeleteCommandParser` should end at the destroy marker (X) but due to a limitation of PlantUML, the lifeline reaches the end of diagram.
</box>

How the `Logic` component works:

1. When `Logic` is called upon to execute a command, it is passed to an `AddressBookParser` object which in turn creates a parser that matches the command (e.g., `DeleteCommandParser`) and uses it to parse the command.
1. This results in a `Command` object (more precisely, an object of one of its subclasses e.g., `DeleteCommand`) which is executed by the `LogicManager`.
1. The command can communicate with the `Model` when it is executed (e.g. to delete a person).
1. The result of the command execution is encapsulated as a `CommandResult` object which is returned back from `Logic`.

Here are the other classes in `Logic` (omitted from the class diagram above) that are used for parsing a user command:

<puml src="diagrams/ParserClasses.puml" width="600"/>

How the parsing works:
* When called upon to parse a user command, the `AddressBookParser` class creates an `XYZCommandParser` (`XYZ` is a placeholder for the specific command name e.g., `AddCommandParser`) which uses the other classes shown above to parse the user command and create a `XYZCommand` object (e.g., `AddCommand`) which the `AddressBookParser` returns back as a `Command` object.
* All `XYZCommandParser` classes (e.g., `AddCommandParser`, `DeleteCommandParser`, ...) inherit from the `Parser` interface so that they can be treated similarly where possible e.g, during testing.

### Model component
**API** : [`Model.java`](https://github.com/se-edu/addressbook-level3/tree/master/src/main/java/seedu/address/model/Model.java)

<puml src="diagrams/ModelClassDiagram.puml" width="450" />


The `Model` component,

* stores the address book data i.e., all `Person` objects (which are contained in a `UniquePersonList` object).
* stores the currently 'selected' `Person` objects (e.g., results of a search query) as a separate _filtered_ list which is exposed to outsiders as an unmodifiable `ObservableList<Person>` that can be 'observed' e.g. the UI can be bound to this list so that the UI automatically updates when the data in the list change.
* stores a `UserPref` object that represents the user’s preferences. This is exposed to the outside as a `ReadOnlyUserPref` objects.
* does not depend on any of the other three components (as the `Model` represents data entities of the domain, they should make sense on their own without depending on other components)

<box type="info" seamless>

**Note:** An alternative (arguably, a more OOP) model is given below. It has a `Tag` list in the `AddressBook`, which `Person` references. This allows `AddressBook` to only require one `Tag` object per unique tag, instead of each `Person` needing their own `Tag` objects.<br>

<puml src="diagrams/BetterModelClassDiagram.puml" width="450" />

</box>


### Storage component

**API** : [`Storage.java`](https://github.com/se-edu/addressbook-level3/tree/master/src/main/java/seedu/address/storage/Storage.java)

<puml src="diagrams/StorageClassDiagram.puml" width="550" />

The `Storage` component,
* can save both address book data and user preference data in JSON format, and read them back into corresponding objects.
* inherits from both `AddressBookStorage` and `UserPrefStorage`, which means it can be treated as either one (if only the functionality of only one is needed).
* depends on some classes in the `Model` component (because the `Storage` component's job is to save/retrieve objects that belong to the `Model`)

### Common classes

Classes used by multiple components are in the `seedu.addressbook.commons` package.

--------------------------------------------------------------------------------------------------------------------

## **Implementation**

This section describes some noteworthy details on how certain features are implemented.

<<<<<<< HEAD
### Notifications feature

#### Implementation

The notifications feature is centered around `Event` instances.
`Event`s can represent any type of event with a specific date and time.
This could be a birthday, an upcoming meeting or a deadline.
`Event`s also encapsulate timings where a reminder should be created.

On startup, `EventFactory#createEvents(model)` is used to generate the `Event` instances from the initial state of the model.
Any future events can be added to the data model as well during runtime.

Three public methods for `Event` are important for its usage
* `Event#addMember(Person)` — Adds a `Person` as associated with this event.
* `Event#addReminder(Duration)` — Sets a reminder for the event one `Duration` before the time of the actual event. If `Duration` is set to a day, the reminder will be a day in advance.
* `Event#getNotificationAtTime(LocalDateTime)` — Check if any notifications should be generated based on a specific time, usually the current time should be passed as the parameter.

Below is the class diagram for the `Event` class and it's interactions with the other classes.

<puml src="diagrams/notification-system/ClassDiagram.puml" alt="NotificationClassDiagram" />

The startup sequence for creating initial events is given below as well.

<puml src="diagrams/notification-system/InitEventsSequenceDiagram.puml" alt="InitEventsSequenceDiagram" />

Based on the `Event` instances present in the data model, you can call `Model#getLatestNotifications(LocalDateTime)`, passing in the current datetime, in order to get a list of `Notification` instances representing notifications that should be displayed to the user.
The UI system will make use of this API to check if any notifications should be displayed to the user at startup.

The flow for the startup notifications is described by the following sequence diagram.

<puml src="diagrams/notification-system/StartupNotificationsSequenceDiagram.puml" alt="StartupNotificationsSequenceDiagram" />

#### Design considerations:

**Aspect: Generic design**

A generic event system was created, even though CampusConnect only requires a specific Birthday notification system at the moment.

* **Alternative 1 (current choice):** Generic event system.
  * Pros: Extensible for future types of Events and Notifications beyond birthdays.
  * Cons: More code required, and more indirection in code because of the generic nature.

* **Alternative 2:** Birthday notification system.
  * Pros: Simpler to implement, code will be more straightforward to understand as well.
  * Cons: Any future ideas to implement new notifications and events will not benefit from the existing implementation of the birthday notification system.
=======
### AddAlt feature

#### Implementation Details

The `addalt` feature involves creating a new `Person` object with additional contact details to replace the previous `Person` object.
This is done using the `AddAltPersonDescriptor` class; `AddAltPersonDescriptor` object stores the additional contact information to be added to the previous `Person` object.

As a result, the existing `Person` class in AB3's implementation is enhanced to have the capacity of containing more attributes.
Below is a class diagram on the `Person` class and the classes related to its attributes:

<puml src="diagrams/PersonClassDiagram.puml" alt="PersonClassDiagram" />

The `Person` object is now composed of the following additional attributes due to the `addalt` feature:

* `Email`: The secondary email address of the contact.
* `Linkedin`: The linkedin of the contact.
* `Telegram`: The telegram handle of the contact.
* `Birthday`: The birthday of the contact.

The [**`java.util.Optional<T>`**](https://docs.oracle.com/en/java/javase/11/docs/api/java.base/java/util/Optional.html) class is utilised to encapsulate the optional logic of the above attributes.

To add these additional attributes into a `Person` object, an `INDEX` parameter, followed by the [prefixes](#prefix-summary) that represent the attributes needs to be specified for the `addalt` command.
`INDEX` represents the index number of the contact to be edited in the contact list.

<box type="info">

While all the fields are optional, at least one needs to be given to the `addalt` command.
</box>

The flow for the `addalt` command is described by the following sequence diagram:

<puml src="diagrams/AddAltSequenceDiagram.puml" alt="AddAltSequenceDiagram" />

#### Feature details
1. The application will validate the arguments supplied by the user; whether the `INDEX` provided is valid and each of the additional attribute input follows the pre-determined formats defined in their respective classes.
2. If any of the inputs fails the validation check, an error message is provided with details of the input error and prompts the user for a corrected input.
3. If all of the inputs pass the validation check, a new `Person` objected with the updated attributes is created and stored in the `AddressBook`.

#### Design Considerations

**Aspect: Generic design**

The additional attributes to be added into a `Person` object on top of the original AB3 attributes are encapsulated into their respective classes: `Linkedin`, `Telegram` and `Birthday`. These classes are implemented similarly to the other existing attributes of `Person`, but they are modified according to the respective input patterns that model the real world.
As these attributes are additional information for a `Person` object, every attribute has been made optional in the case when user only keys in several, but not all of the additional attributes into the command. However, the purpose of using this command only exists when users would like to add additional attributes to a `Person` in the contact list. Thus, the `addalt` command is designed to ensure that the user adds at least one of the additional attributes aforementioned.

As this command merely adds additional attributes to a `Person` object, this can be done by enhancing the `add` command.

* **Alternative 1 (current choice):** Create a separate command, `addalt`.
    * Pros:
        * Many cases of empty/*null* inputs in the optional fields need not be accounted for when saving the data and testing when a new `Person` is added by the `add` command.
    * Cons:
        * Inconveniences users as users have to key in two separate commands in order to add additional attributes of a `Person`.
* **Alternative 2:** Enhance the current `add` command.
    * Pros:
        * Improves the user's convenience by allowing them to add both compulsory and optional attributes to a new `Person` entry.
    * Cons:
        * Many cases of empty/*null* inputs in the optional fields have to be accounted for when saving the data and testing.

### Edit Feature

#### Implementation Details

The `edit` feature is similar to the implementation of [**`addalt`**](#addalt-feature); it involves creating a new `Person` object with edited contact details to replace the previous `Person` object.
This is done using the `EditPersonDescriptor` class; `EditPersonDescriptor` object stores the contact information to be updated to the previous `Person` object.

The `edit` command has similar input fields to the [**`addalt`**](#addalt-feature) command with the difference being that it is able to edit all the attributes of a `Person` object except:

* `Note`: The notes of the contact. Read [**`Notes feature`**](#notes-feature) for more details.
* `Avatar`: The profile picture of the contact. Read [**`Update photo feature`**](#update-photo-feature) for more details.

<box type="info">

While all the fields are optional, at least one needs to be given to the `edit` command.
</box>

#### Feature details
1. Similar to [`addalt`](#addalt-feature), the application will validate the arguments supplied by the user; whether the `INDEX` provided is valid and each of `Person` attribute input follows the pre-determined formats defined in their respective classes. However, it also checks that the `edit` command does not update any empty additional attributes of `Person` and update `Person` object to have same primary and secondary email.
2. If an input fails the validation check, an error message is provided which details the error and prompts the user the course of action.
3. If the input passes the validation check, the application checks if the corresponding `Person` and the new `Person` object with the edited attributes is the same.
4. If the check fails, user will be prompted that current `edit` command does not update the `Person` object.
5. Otherwise, a new `Person` objected with the updated attributes is created and stored in the `AddressBook`.

The following activity diagram shows the logic of a user using the `edit` command:

<puml src="diagrams/EditActivityDiagram.puml" alt="EditActivityDiagram" />

The flow for the `edit` command is described by the following sequence diagram:

<puml src="diagrams/EditSequenceDiagram.puml" alt="EditSequenceDiagram" />

#### General Design Considerations
Since `edit` command updates attributes of a `Person` object, setting the values directly to the `Person` object could be another viable option.

* **Alternative 1 (Current choice):** Create a new `Person` object.
    * Pros:
        * Guarantees immutability of `Person` class, reducing possible bugs.
    * Cons:
        * Performance overhead; a `Person` object is always created even if for instance, only one attribute of `Person` object is changed.

* **Alternative 2:** Set the edited attributes to the existing `Person` object.
    * Pros:
        * Minimal performance overhead; less memory usage.
    * Cons:
        * More bug prone.
>>>>>>> fab4fb97

### \[Proposed\] Undo/redo feature

#### Proposed Implementation

The proposed undo/redo mechanism is facilitated by `VersionedAddressBook`. It extends `AddressBook` with an undo/redo history, stored internally as an `addressBookStateList` and `currentStatePointer`. Additionally, it implements the following operations:

* `VersionedAddressBook#commit()` — Saves the current address book state in its history.
* `VersionedAddressBook#undo()` — Restores the previous address book state from its history.
* `VersionedAddressBook#redo()` — Restores a previously undone address book state from its history.

These operations are exposed in the `Model` interface as `Model#commitAddressBook()`, `Model#undoAddressBook()` and `Model#redoAddressBook()` respectively.

Given below is an example usage scenario and how the undo/redo mechanism behaves at each step.

Step 1. The user launches the application for the first time. The `VersionedAddressBook` will be initialized with the initial address book state, and the `currentStatePointer` pointing to that single address book state.

<puml src="diagrams/UndoRedoState0.puml" alt="UndoRedoState0" />

Step 2. The user executes `delete 5` command to delete the 5th person in the address book. The `delete` command calls `Model#commitAddressBook()`, causing the modified state of the address book after the `delete 5` command executes to be saved in the `addressBookStateList`, and the `currentStatePointer` is shifted to the newly inserted address book state.

<puml src="diagrams/UndoRedoState1.puml" alt="UndoRedoState1" />

Step 3. The user executes `add n/David …​` to add a new person. The `add` command also calls `Model#commitAddressBook()`, causing another modified address book state to be saved into the `addressBookStateList`.

<puml src="diagrams/UndoRedoState2.puml" alt="UndoRedoState2" />

<box type="info" seamless>

**Note:** If a command fails its execution, it will not call `Model#commitAddressBook()`, so the address book state will not be saved into the `addressBookStateList`.

</box>

Step 4. The user now decides that adding the person was a mistake, and decides to undo that action by executing the `undo` command. The `undo` command will call `Model#undoAddressBook()`, which will shift the `currentStatePointer` once to the left, pointing it to the previous address book state, and restores the address book to that state.

<puml src="diagrams/UndoRedoState3.puml" alt="UndoRedoState3" />


<box type="info" seamless>

**Note:** If the `currentStatePointer` is at index 0, pointing to the initial AddressBook state, then there are no previous AddressBook states to restore. The `undo` command uses `Model#canUndoAddressBook()` to check if this is the case. If so, it will return an error to the user rather
than attempting to perform the undo.

</box>

The following sequence diagram shows how the undo operation works:

<puml src="diagrams/UndoSequenceDiagram.puml" alt="UndoSequenceDiagram" />

<box type="info" seamless>

**Note:** The lifeline for `UndoCommand` should end at the destroy marker (X) but due to a limitation of PlantUML, the lifeline reaches the end of diagram.

</box>

The `redo` command does the opposite — it calls `Model#redoAddressBook()`, which shifts the `currentStatePointer` once to the right, pointing to the previously undone state, and restores the address book to that state.

<box type="info" seamless>

**Note:** If the `currentStatePointer` is at index `addressBookStateList.size() - 1`, pointing to the latest address book state, then there are no undone AddressBook states to restore. The `redo` command uses `Model#canRedoAddressBook()` to check if this is the case. If so, it will return an error to the user rather than attempting to perform the redo.

</box>

Step 5. The user then decides to execute the command `list`. Commands that do not modify the address book, such as `list`, will usually not call `Model#commitAddressBook()`, `Model#undoAddressBook()` or `Model#redoAddressBook()`. Thus, the `addressBookStateList` remains unchanged.

<puml src="diagrams/UndoRedoState4.puml" alt="UndoRedoState4" />

Step 6. The user executes `clear`, which calls `Model#commitAddressBook()`. Since the `currentStatePointer` is not pointing at the end of the `addressBookStateList`, all address book states after the `currentStatePointer` will be purged. Reason: It no longer makes sense to redo the `add n/David …​` command. This is the behavior that most modern desktop applications follow.

<puml src="diagrams/UndoRedoState5.puml" alt="UndoRedoState5" />

The following activity diagram summarizes what happens when a user executes a new command:

<puml src="diagrams/CommitActivityDiagram.puml" width="250" />

#### Design considerations:

**Aspect: How undo & redo executes:**

* **Alternative 1 (current choice):** Saves the entire address book.
  * Pros: Easy to implement.
  * Cons: May have performance issues in terms of memory usage.

* **Alternative 2:** Individual command knows how to undo/redo by
  itself.
  * Pros: Will use less memory (e.g. for `delete`, just save the person being deleted).
  * Cons: We must ensure that the implementation of each individual command are correct.

_{more aspects and alternatives to be added}_

### Notes feature

#### 1. NoteCommand
**Purpose:**
The NoteCommand is used to add a note to a specific person in the Address Book.

**Class Description:**
- `NoteCommand`: This class extends `Command` and is responsible for the logic of adding a note.
- `Index`: This is used to store the index of the person in the filtered person list to whom the note will be added.
- `Note`: This is used to store the content of the note to be added.

**Logic Flow:**
1. The user inputs a command to add a note, specifying the index of the person and the content of the note.
2. The `NoteCommandParser` parses the user input and creates a new `NoteCommand` object.
3. The `execute` method of `NoteCommand` is called.
4. The method retrieves the list of all persons and checks if the provided index is valid.
5. If the index is valid, it retrieves the person at the specified index and adds the note to this person.
6. Finally, a `CommandResult` is returned, indicating that the note has been successfully added.

**Key Methods:**
- `NoteCommand(Index index, Note note)`: Constructor to initialize the command with the specified index and note.
- `execute(Model model)`: Adds the note to the person at the specified index in the model's filtered person list.

#### 2. RemoveNoteCommand
**Purpose:**
The RemoveNoteCommand is used to remove a note from a specific person in the Address Book based on the index of the person and the index of the note.

**Class Description:**
- `RemoveNoteCommand`: This class extends `Command` and is responsible for the logic of removing a note.
- `Index`: The first index refers to the person in the filtered person list, and the second index refers to the note to be removed.

**Logic Flow:**
1. The user inputs a command to remove a note, specifying the index of the person and the index of the note.
2. The `RemoveNoteCommandParser` parses the user input and creates a new `RemoveNoteCommand` object.
3. The `execute` method of `RemoveNoteCommand` is called.
4. The method retrieves the list of all persons and checks if the provided indexes are valid.
5. If the indexes are valid, it retrieves the person and note at the specified indexes and removes the note from this person.
6. Finally, a `CommandResult` is returned, indicating that the note has been successfully removed.

**Key Methods:**
- `RemoveNoteCommand(Index indexPerson, Index indexNote)`: Constructor to initialize the command with the specified indexes.
- `execute(Model model)`: Removes the note from the person at the specified index in the model's filtered person list.

#### 3. Person
**Key Modifications:**
- `List<Note> notes`: A list to store notes associated with the person.
- `addNote(Note note)`: Adds a note to the person.
- `removeNote(int idx)`: Removes a note from the person at the specified index.

### User Interface Implementation for Notes Feature

The Notes feature in the application is implemented using a combination of JavaFX components. Below is a detailed explanation of the development and testing of the UI components relevant to this feature.

#### 1. `PersonCard` UI Component

The `PersonCard` UI component is responsible for displaying individual person's details. It is implemented using FXML and its associated controller class. The relevant parts for the Notes feature are:

- **FXML**: The layout of the `PersonCard` includes a Button component (`notesButton`) for accessing the notes of a person. This button is placed in a VBox in the second column of a GridPane.

  ```xml
  <VBox alignment="CENTER" GridPane.columnIndex="1" GridPane.vgrow="ALWAYS">
    <Region VBox.vgrow="ALWAYS" />
    <Button fx:id="notesButton" onAction="#handleNotesButtonClick" text="Notes (0)" />
  </VBox>
  ```

- **Controller**: In the `PersonCard` controller, there is a method `handleNotesButtonClick()`, which is called when the Notes button is clicked. This method creates a new instance of `NotesWindow` and shows it.

  ```java
  @FXML
  public void handleNotesButtonClick() {
      try {
          NotesWindow notesWindow = new NotesWindow(person);
          notesWindow.show();
      } catch (Exception e) {
          e.printStackTrace();
      }
  }
  ```

#### 2. `NotesWindow` UI Component

The `NotesWindow` UI component is used to display the notes of a person in a new window.

- **FXML**: It consists of a `ListView` (`notesListView`) to list the notes and a Button to close the window.

  ```xml
  <ListView fx:id="notesListView" />
  <Button text="Close" onAction="#handleClose" />
  ```

- **Controller**: The controller class manages the population of the `ListView` with the notes from the person object and handles the closing of the window.

  ```java
  public class NotesWindow extends UiPart<Stage> {
      //...
      private void populateListView(List<Note> notes) {
          ObservableList<String> notesObservableList = FXCollections.observableArrayList();
          for (Note note : notes) {
              notesObservableList.add(note.toString());
          }
          notesListView.setItems(notesObservableList);
      }
  
      @FXML
      void handleClose() {
          Stage stage = (Stage) notesListView.getScene().getWindow();
          stage.close();
      }
      //...
  }
  ```

#### Testing

For testing the UI components, we use TestFX.

- `NotesWindowTest`: This test class ensures that the `NotesWindow` UI component is functioning as expected.

  ```java
  public class NotesWindowTest extends ApplicationTest {
      //...
      @Test
      public void testNotesDisplay() {
          List<String> expectedNotes = Arrays.asList("Likes to swim", "Likes to run", "Is a chad");
          verifyThat("#notesListView", hasItems(3));
          assertTrue(notesWindow.getNotesListView().getItems().containsAll(expectedNotes));
      }

      @Test
      public void testIsShowing() {
          assertTrue(notesWindow.isShowing());
          interact(() -> notesWindow.hide());
          assertFalse(notesWindow.isShowing());
      }

      @Test
      public void testHandleClose() {
          interact(() -> notesWindow.handleClose());
          assertFalse(notesWindow.isShowing());
      }
      //...
  }
  ```

In the tests, we verify that the `NotesWindow` displays the correct number of notes, that it reacts correctly to interactions, and that it properly closes when the close button is clicked.

Ensure that you replace the actual code and XML content if it changes in the future to keep the documentation up to date.


### \[Proposed\] Data archiving

_{Explain here how the data archiving feature will be implemented}_


--------------------------------------------------------------------------------------------------------------------

## **Documentation, logging, testing, configuration, dev-ops**

* [Documentation guide](Documentation.md)
* [Testing guide](Testing.md)
* [Logging guide](Logging.md)
* [Configuration guide](Configuration.md)
* [DevOps guide](DevOps.md)

--------------------------------------------------------------------------------------------------------------------

## **Appendix: Requirements**

### Product scope

**Target user profile**:

* is an NUS student staying on campus
* has a need to manage a significant number of contacts
* prefer desktop apps over other types
* can type fast
* prefers typing to mouse interactions
* is reasonably comfortable using CLI apps

**Value proposition**: manage contacts faster than a typical mouse/GUI driven app


### User stories

Priorities: High (must have) - `* * *`, Medium (nice to have) - `* *`, Low (unlikely to have) - `*`

| Priority | As a …​                          | I want to …​                                                                                                                        | So that I can…​                                                 |
|----------|----------------------------------|-------------------------------------------------------------------------------------------------------------------------------------|-----------------------------------------------------------------|
| `* * *`  | user                             | add new contacts with basic contact information                                                                                     | keep track of the people I know.                                |
| `* * *`  | user                             | add alternative contact information such as telegram, email and linkedin, which are preferred communication channels of my contacts | stay better connected to them                                   |
| `* * *`  | user                             | delete contacts                                                                                                                     | reduce clutter and keep my contact list organised.              |
| `* * *`  | forgetful user                   | upload photos for my contacts                                                                                                       | visually remember them.                                         |
| `* * *`  | user                             | update photos for my contacts                                                                                                       | visually recognize them.                                        |
| `* * *`  | forgetful user                   | add the birthday of my contact                                                                                                      | keep track and remember my contacts’ birthdays.                 |
| `* * *`  | forgetful user                   | receive a notification when it is my contact’s actual birthday                                                                      | remember to celebrate his/her birthday.                         |
| `* * *`  | user                             | opt out of receiving notifications                                                                                                  | keep myself from being distracted by the notifications.         |
| `* * *`  | user                             | search through my contacts based on their respective contact information                                                            | quickly access the information required.                        |
| `* * *`  | user                             | search my contacts by name                                                                                                          | quickly find a person without scrolling through my entire list. |
| `* * *`  | user                             | search my contacts by phone number                                                                                                  | identify who is calling me from an unfamiliar number.           |
| `* * *`  | international in-campus resident | add Singapore’s emergency contact details                                                                                           | access them quickly in urgent situations.                       |
| `* * *`  | in-campus resident               | add campus specific information to my contacts, in particular, a tag called RA (Residential Assistant) and SO (Security Officer)    | quickly reach out to them when required.                        |
| `* * *`  | on-campus student                | quickly list the emergency contacts I have previously registered                                                                    | contact them in an emergency.                                   |

*{More to be added}*

### Use cases

(For all use cases below, the **System** is `CampusConnect` and the **Actor** is a `NUS student who stays in campus`, unless specified otherwise)

**Use case: UC1- Opt out notifications**

**MSS**
1. User requests to opt out from receiving notifications.
2. System requests for confirmation.
3. User confirms.
4. System opts out the user from receiving notifications. <br>
Use case ends.

**Extensions**
   * 1a. System detects an error in data entered.
     * 1a1. System shows the correct format for request.
     * 1a2. User enters a new opt out request.

     Steps 1a1-1a2 are repeated until the data entered are correct. <br>
     Use case resumes from step 4.

**Use case: UC2 - List contacts**

**MSS**
1. User requests list all contacts.
2. System shows a list of all contacts. <br>
Use case ends.

**Use case: UC3 - Delete emergency contact**

**MSS**
1. User <ins>lists all contacts (UC2).</ins>
2. User enters an index to delete contact as an emergency contact.
3. System deletes contact from the emergency contact list. <br>
Use case ends.

**Extensions**
* 1a. System shows an empty contact list.
Use case ends.
* 2a. System detects an invalid index entered.
  * 2a1. System shows an error message.
  * 2a2. User enters a new delete request. <br>
  Steps 2a1- 2a2 are repeated until the data entered are correct. <br>
  Use case resumes from step 3.

**Use case: UC4 - Delete contact**

**MSS**
1. User <ins>lists all contacts (UC2).</ins>
2. User enters an index to delete a contact from the system.
3. System deletes contact inside its system. <br>
Use case ends.

**Extensions**
* 1a. System shows an empty contact list.
Use case ends.
* 2a. System detects an invalid index entered.
  * 2a1. System shows an error message.
  * 2a2. User enters a new delete request. <br>
  Steps 2a1- 2a2 are repeated until the data entered are correct.<br>
  Use case resumes from step 3.

**Use Case UC5: Add emergency contact**

**MSS**
1. User <ins>lists all contacts (UC2).</ins>
2. User adds a contact to the emergency contact list.
3. System adds the contact into the emergency contact list. <br>
Use case ends.

**Extensions**
* 1a. System detects that the tag given to the contact is invalid.
  * 1a1. System shows the valid tags for input.
  * 1a2. User enters a new add emergency contact request. <br>
  Steps 1a1- 1a2 are repeated until the data entered are correct. <br>
  Use case resumes from step 3.
* 1b. System detects an invalid index entered.
  * 1b1. System shows an error message.
  * 1b2. User enters a new delete request. <br>
  Steps 1b1- 1b2 are repeated until the data entered are correct. <br>
  Use case resumes from step 3.


*{More to be added}*

### Non-Functional Requirements

1. Should work on any mainstream OS as long as it has Java 11 or above installed.
2. Able to hold up to 1000 contacts without a compromise in performance.
3. A user with above average typing speed for regular English text (i.e. not code, not system admin commands) should be able to accomplish most of the tasks faster using commands than using the mouse.
4. Should respond within 1 second for any command the user inputs
5. Should be easy to use and navigate for the users.
6. Should be able to accommodate growth and expansion. It should be easy to add new features and functionalities as needed. 
7. Should be easy to maintain and update through a clear and well-documented architecture, and it should be easy to troubleshoot and fix problems should they arise. 
8. Data stored should be persistent until removal by the user, and all contact details should be secure. 
9. The code should be well-organised and well-documented to ensure ease of maintenance and debugging. 
10. Should provide clear and easily accessible help and documentation, including FAQs and tutorials, to assist the user in using the platform effectively. 
11. Should be designed to prevent errors and provide clear, actionable error messages if errors occur, so that users can correct any issues.


*{More to be added}*

### Glossary

* **Mainstream OS**: Windows, Linux, Unix, OS-X
* **Private contact detail**: A contact detail that is not meant to be shared with others

### Prefix summary

| Prefix | Meaning                        | Example                          |
|--------|--------------------------------|----------------------------------|
| n/     | Name of contact                | `n/John Doe`                     |
| p/     | Phone number of contact        | `p/98765432`                     |
| e/     | Email of contact               | `e/johndoe@gmail.com`            |
| a/     | Address of contact             | `a/16 Bukit Timah Road, S156213` |
| t/     | Tags of contact                | 'friend'                         |
| li/    | Linkedin of contact            | `li/john-doe`                    |
| tg/    | Telegram handle of contact     | `tg/@johndoe`                    |
| e2/    | Secondary email of contact     | `e2/johndoe@hotmail.com`         |
| b/     | Birthday of contact            | `b/23/10`                        |

--------------------------------------------------------------------------------------------------------------------

## **Appendix: Instructions for manual testing**

Given below are instructions to test the app manually.

<box type="info" seamless>

**Note:** These instructions only provide a starting point for testers to work on;
testers are expected to do more *exploratory* testing.

</box>

### Launch and shutdown

1. Initial launch

   1. Download the jar file and copy into an empty folder

   1. Double-click the jar file Expected: Shows the GUI with a set of sample contacts. The window size may not be optimum.

1. Saving window preferences

   1. Resize the window to an optimum size. Move the window to a different location. Close the window.

   1. Re-launch the app by double-clicking the jar file.<br>
       Expected: The most recent window size and location is retained.

1. _{ more test cases …​ }_

### Deleting a person

1. Deleting a person while all persons are being shown

   1. Prerequisites: List all persons using the `list` command. Multiple persons in the list.

   1. Test case: `delete 1`<br>
      Expected: First contact is deleted from the list. Details of the deleted contact shown in the status message. Timestamp in the status bar is updated.

   1. Test case: `delete 0`<br>
      Expected: No person is deleted. Error details shown in the status message. Status bar remains the same.

   1. Other incorrect delete commands to try: `delete`, `delete x`, `...` (where x is larger than the list size)<br>
      Expected: Similar to previous.

1. _{ more test cases …​ }_

### Saving data

1. Dealing with missing/corrupted data files

   1. _{explain how to simulate a missing/corrupted file, and the expected behavior}_

1. _{ more test cases …​ }_<|MERGE_RESOLUTION|>--- conflicted
+++ resolved
@@ -157,7 +157,6 @@
 
 This section describes some noteworthy details on how certain features are implemented.
 
-<<<<<<< HEAD
 ### Notifications feature
 
 #### Implementation
@@ -203,7 +202,8 @@
 * **Alternative 2:** Birthday notification system.
   * Pros: Simpler to implement, code will be more straightforward to understand as well.
   * Cons: Any future ideas to implement new notifications and events will not benefit from the existing implementation of the birthday notification system.
-=======
+
+
 ### AddAlt feature
 
 #### Implementation Details
@@ -308,7 +308,6 @@
         * Minimal performance overhead; less memory usage.
     * Cons:
         * More bug prone.
->>>>>>> fab4fb97
 
 ### \[Proposed\] Undo/redo feature
 
