--- conflicted
+++ resolved
@@ -737,11 +737,8 @@
   Steps 2a1- 2a2 are repeated until the data entered is correct.<br>
   Use case resumes from step 3. <br>
 
-<<<<<<< HEAD
-**Use Case: UC7 - Add emergency contact**
-=======
+
 **Use Case UC6 - Add note**
->>>>>>> 9af66fea
 
 **MSS**
 1. User <ins>lists all contacts (UC2).</ins>
@@ -770,9 +767,6 @@
   * 2a2. User enters a new remove note request.<br>
   Steps 2a1- 2a2 are repeated until the data entered is correct. <br>
   Use case resumes from step 3.
-
-<<<<<<< HEAD
-=======
 
 **Use Case UC8 - Record payment**
 
@@ -829,7 +823,6 @@
   Steps 2b1- 2b2 are repeated until the data entered is correct. <br>
   Use case resumes from step 3.
 
->>>>>>> 9af66fea
 ### Non-Functional Requirements
 
 1. Should work on any mainstream OS as long as it has Java 11 or above installed.
