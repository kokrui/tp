---
  layout: default.md
  title: "User Guide"
  pageNav: 3
---

# CampusConnect User Guide

___Empowering connections in the NUS community is just a few keystrokes away!___

**CampusConnect** is a desktop application built for **NUS students** living on campus to help them **stay organised**, **stay connected**, and **make the on-campus experience at NUS stress-free**. It is **optimised for use** via **Command Line Interface (CLI)** while benefiting from a **Graphical User Interface (GUI)**.

Here is an **overview** of how CampusConnect can enhance your campus experience:

- Store and edit contact profiles of your friends
- Receive timely notifications to celebrate your friends' birthdays
- Tracks payments between you and your friends

## Using this Guide

This user guide shows you how to get started with using CampusConnect -- it has easy-to-understand explanations and examples to help you grasp its various features. 

### Who is this guide for?

Our guide is catered to CampusConnect users of all experiences! Here's a quick overview of who this guide is for, and how you can best use the guide:

| If you are... | You should... |
| :-----------: | :-----------: |
| New to CampusConnect | Read the **[Quick Start](#quick-start)** below! |
| An existing user | Skip to the **[Command Summary](#command-summary)** for a quick reference, or read through our **[Features](#features)** for a deeper look at each feature! |
| Interested in comprehensive technical details | Read our **[Developer Guide](DeveloperGuide.md)**, which is separate from this User Guide! |

### Visual Components

Our guide uses **visual components** to highlight key information for your convenience. Here's a quick overview of what each component means:

<div style="display: grid; grid-template-columns: 25% 75%; grid-template-rows: repeat(5, auto);">
    <div style="font-size: 1.5em; display: flex; align-items: center;">
       <ol start="1">
        <li>Examples</li>
      </ol>
    </div>
    <div>
        <box theme="info" icon=":fa-solid-magnifying-glass:">

**Example usages** of a feature will be contained in a **light blue box** with this **magnifying glass icon** :fa-solid-magnifying-glass:. These examples will show you how a feature works, and will include sample commands that you can try out yourself!
        </box>
    </div>
    <div style="font-size: 1.5em; display: flex; align-items: center;">
        <ol start="2">
            <li>Command Syntax Tables</li>
        </ol>
    </div>
    <div>
        <br>
        <panel header=":fa-solid-book: **Command Parameter / Syntax Tables**" type="secondary" expanded no-close>
Large tables describing the **syntax or parameters** of **parameter-heavy commands**, or the **attributes of large models**, will be contained in a **collapsible grey panel** like this one with a **book icon** :fa-solid-book:.

| Sample | Table |
| ------ | ----- |
| Sample | Table Data |
| Sample 2 | Table Data 2 |

These tables will provide a quick reference on the meanings and usage of each parameter in commands which support many such parameters, or the attributes of large and complex models, such as our [Person model](#person-model).

PDF Users will always see these panels expanded, but users of the web version of this guide can click on the panel header to collapse (and then re-expand) the panel if the information is no longer necessary.
        </panel>
        <br>
    </div>
    <div style="font-size: 1.5em; display: flex; align-items: center;">
        <ol start="3">
            <li>Warnings / Error Cases</li>
        </ol>
    </div>
    <div>
        <box type="warning">
**Warnings / Error Cases** for features will be shown in a **yellow box** with this **exclamation mark icon** :fa-solid-exclamation: . These clarify cases which will are expected to display errors to users, or explain enhancements that will be implemented in future releases of CampusConnect.

All planned enhancements will also be listed in the [Planned Enhancements / Known Issues](#planned-enhancements-known-issues) section near the end of the guide.
        </box>
        <br>
    </div>
    <div style="font-size: 1.5em; display: flex; align-items: center;">
        <ol start="4">
            <li>Tips</li>
        </ol>
    </div>
    <div>
        <box theme="primary" icon=":fa-solid-lightbulb:">
**Tips** which provide useful additional information about a feature will be contained in a **darker blue box** with this **lightbulb icon** :fa-solid-lightbulb:. These tips aren't required to get through basic functionality of our features, but will help you get the most out of CampusConnect!
        </box>
    </div>
</div>




<br>



<br>



<br>



---

# Table of Contents
1. [Quick Start](#quick-start)
2. [Features](#features)
   - [Manage Contacts](#manage-contacts)
     - [Add contact: `add`](#add-contact-add)
     - [Add alternative information to contact: `addalt`](#add-alternative-information-to-contact-addalt)
     - [Edit contact information: `edit`](#edit-contact-information-edit)
     - [Update contact's photo: `updatephoto`](#update-contacts-photo-updatephoto)
     - [List all contacts: `list`](#list-all-contacts-list)
     - [Delete contact: `delete`](#delete-contact-delete)
   - [Notes](#notes)
   - [Notifications](#notifications)
     - [Birthday notifications](#birthday-notifications)
   - [Payments](#payments)
   - [Find Contacts](#find-contacts)
     - [Basic Filtering](#basic-filtering)
     - [Advanced Filtering](#advanced-filtering)
3. [FAQ](#faq)
4. [Planned Enhancements / Known Issues](#planned-enhancements--known-issues)
5. [Command summary](#command-summary)

--------------------------------------------------------------------------------------------------------------------

# Quick Start

1. Ensure you have Java `11` or above installed in your Computer.

2. Download the latest `CampusConnect.jar` from [here](https://github.com/AY2324S1-CS2103T-T13-2/tp/releases).

3. Copy the file to the folder you want to use as the _home folder_ for the application.

4. Open a command terminal, `cd` into the folder you put the jar file in, and use the `java -jar CampusConnect.jar` command to run the application.<br>
   CampusConnect will appear shortly, as shown in the image below. Note how CampusConnect contains some sample data.<br>
   ![Ui](images/Ui.png)

5. You can now start typing some command into the command box and press Enter to execute it. e.g. typing **`help`** and pressing Enter will open the help window.<br>
   To get you familiarised with our application, here are some example commands you can try:

   * `list` : Lists all of your contacts in CampusConnect.

   * `add n/John Doe p/98765432 e/johnd@example.com a/John street, block 123, #01-01` : Adds a contact named `John Doe` to CampusConnect.

   * `add n/Jane Doe p/98765433 e/janed@example.com a/Jane street, block 123, #01-01 t/floorball t/suitemate` : Adds a contact named `Jane Doe` to CampusConnect who is tagged with the `floorball` and `suitemate` tags.

   * `optout notify birthdays` : Opts out from birthday notifications.

   * `find name/Doe` : Finds all contacts who have "Doe" in their name.

   * `exit` : Exits the app.

6. Refer to the [Features](#features) below for details of each command.

--------------------------------------------------------------------------------------------------------------------

# Features

<box type="info" seamless>

**Notes about the command format:**<br>

* Words in `UPPER_CASE` are the parameters to be supplied by the user.<br>
  e.g. In `add n/NAME`, `NAME` is an parameters which can be used as `add n/John Doe`.

* Parameters in square brackets are optional fields, **with `addalt` and `edit` as an exception. (Refer to [Add alternative information to contact](#add-alternative-information-to-contact) and [Edit contact information](#edit-contact-information) under Features)**<br>
  e.g In `n/NAME [t/TAG]`, `[t/TAG]` is an optional field which can be used as `n/John Doe t/friend` or as `n/John Doe`.

* Parameters with `…`​ after them can be used multiple times including zero times.<br>
  e.g. `[t/TAG]…​` can be used as ` ` (i.e. 0 times), `t/friend`, `t/friend t/family` etc.

* Parameters can be in any order, **except for `PERSON_INDEX` and `NOTE_INDEX`.**<br>
  e.g. If the command specifies `n/NAME p/PHONE_NUMBER`, `p/PHONE_NUMBER n/NAME` is also acceptable. However, if the command specifies `PERSON_INDEX n/NAME`, `n/NAME PERSON_INDEX` is **not acceptable.**

* Extraneous parameters for commands that do not take in parameters (such as `help`, `list`, `exit` and `clear`) will be ignored.<br>
  e.g. if the command specifies `help 123`, it will be interpreted as `help`.

* If you are using a PDF version of this document, be careful when copying and pasting commands that span multiple lines as space characters surrounding line-breaks may be omitted when copied over to the application.
</box>

## Manage Contacts

<<<<<<< HEAD
### Properties of contact

Before you proceed to use the manage contact features of CampusConnect, take a quick read of the table below that provides a summary of the accepted formats for each respective parameters.

<panel header=":fa-solid-book: **Command Parameter Table**" type="secondary" expanded no-close>

| Parameter                   | Format                                                                                                                                         | Example                        |
|-----------------------------|------------------------------------------------------------------------------------------------------------------------------------------------|--------------------------------|
| `NAME`                      | Use `a-z`, `A-Z`, `0-9` and whitespaces only                                                                                                   | John Doe                       |
| `PHONE_NUMBER`              | Use `0-9` only and should be 3 digits long                                                                                                     | 98765432                       |
| `EMAIL` / `SECONDARY_EMAIL` | Have the format of `local-part@domain`                                                                                                         | johndoe@gmail.com              |
| `ADDRESS`                   | Use any characters                                                                                                                             | John street, block 123, #01-01 |
| `TAG`                       | Use `a-z`, `A-Z` and `0-9` only. Alternatively, use `RA` or `SOS` which are predefined tags that indicate your contact as an emergency contact | friend                         |
| `TELEGRAM`                  | Start with the `@` symbol, no whitespace with a minimum length of 5 characters. Use `a-z`, `0-9` and `_` only                                  | @john_doe123                   |
| `LINKEDIN`                  | Use `a-z`, `A-Z`, `0-9`, `_` and `-` only                                                                                                      | john-doe-b9a38128a             |
| `BIRTHDAY`                  | Have the format of `DD/MM`                                                                                                                     | 31/10                          |

</panel>

### Add normal contact
=======
### Add contact: `add`
>>>>>>> 7b49239f

CampusConnect allows you to add contacts of the people you have met on campus. It helps you to store their contact information so that you can keep track of your contacts all in one place.

This feature involves the command: `add`, which adds basic information of your contact.

Format: `add n/NAME p/PHONE_NUMBER e/EMAIL a/ADDRESS [t/TAG]...`

<box type="info" icon=":fa-solid-magnifying-glass:">

Below are some examples on how to use the command:

 * `add n/John Doe p/98765432 e/johndoe@gmail.com a/John street, block 123, #01-01`: Adds a contact named "John Doe" with the phone "98765432", email "johndoe@gmail.com" and address "John street, block 123, #01-01".                                 
 * `add n/Betsy Crowe e/betsycrowe@example.com a/Newgate Prison p/98765431 t/friend`: Adds a contact named "Betsy Crowe" with the email "betsycrowe@example.com", address "Newgate Prison", phone "98765431", and a tag "friend".                     
 * `add n/Jane Doe p/98765433 e/janed@example.com a/Jane street, block 123, #01-01 t/floorball t/suitemate`: Adds a contact named "Jane Doe" with the phone "98765433", email "janed@example.com", address "Jane street, block 123, #01-01" and two tags "floorball" and "suitemate". 

Refer to [properties of contact](#properties-of-contact) on the accepted formats for the respective parameters.

</box>

<box type="warning">

If you are adding a new contact with a name ___(case sensitive)___ that is already saved in CampusConnect, you will not be able to add the new contact.

<<<<<<< HEAD
</box>


###  Add alternative information to contact
=======
###  Add alternative information to contact: `addalt`
>>>>>>> 7b49239f

Besides adding basic information for your contacts, CampusConnect supports the addition of alternative information of your existing contacts in CampusConnect. It helps you to store more contact information so that you can stay better connected to them.

This feature involves the command: `addalt`, which adds alternative information of your contact.

Format: `addalt PERSON_INDEX [tg/TELEGRAM] [e2/SECONDARY_EMAIL] [li/LINKEDIN] [b/BIRTHDAY]`

<box type="info" icon=":fa-solid-magnifying-glass:">

Below are some examples on how to use the command:

* `addalt 1 tg/@johndoe_123 e2/johndoe@hotmail.com li/john-doe-b9a38128a b/31/10`: Adds telegram "@johndoe_123", secondary email "johndoe@hotmail.com", linkedin "john-doe-b9a38128a" and birthday "31/10" for contact at index 1 of your contact list.
* `addalt 2 e2/besty@hotmail.com tg/@betsycrowe li/besty-crowe-b7a15138b b/24/07`: Adds secondary email "besty@hotmail.com", telegram "@bestycrowe", linkedin "besty-crowe-b7a15138b" and birthday "24/07" for contact at index 2 of your contact list.
* `addalt 3 tg/janedoe_123`: Adds telegram "@janedoe_123" for contact at index 3 of your contact list.                           

Refer to [properties of contact](#properties-of-contact) on the accepted formats for the respective parameters.

</box>

<box type="warning">

* You should provide a positive integer that is smaller than the number of contacts stored in CampusConnect for `PERSON_INDEX`. 
* You should provide at least one of the parameters, i.e. alternative information for the command to work.

</box>

###  Edit contact information: `edit`

If the details of your contacts have changed, CampusConnect enables you to edit your contacts with the latest updated information so that you can still continue to keep in touch with them! Moreover, if you have made a mistake earlier while adding your contact information, CampusConnect empowers you to correct your mistakes through the `edit` command!

This feature involves the command: `edit`, which edits existing information saved to your contact.

Format: `edit PERSON_INDEX [n/NAME] [p/PHONE_NUMBER] [e/EMAIL] [a/ADDRESS] [t/TAG] [tg/TELEGRAM] [e2/SECONDARY_EMAIL] [li/LINKEDIN] [b/BIRTHDAY]`

<box type="info" icon=":fa-solid-magnifying-glass:">

Below are some examples on how to use the command:

* `edit 1 tg/@johndoe e2/johndoe@gmail.com`: Edits telegram to "@johndoe" and secondary email to "johndoe@gmail.com" for contact at index 1 of your contact list.   
* `edit 2 n/Betsy e/betsy@example.com a/Newgate Heavan p/98765411 t/bestfriend`: Edits name to "Besty", email to "besty@example.com", address to "Newgate Heavan", phone to "98765411" and tag to "bestfriend" for contact at index 2 of your contact list.  

Refer to [properties of contact](#properties-of-contact) on the accepted formats for the respective parameters.

</box>

<box type="warning">

* You should provide a positive integer that is smaller than the number of contacts stored in CampusConnect for `PERSON_INDEX`. 
* You should provide at least one of the parameters under [properties of contact](#properties-of-contact) for the command to work.
* You should not edit any empty alternative information i.e. `TELEGRAM`, `SECONDARY_EMAIL`, `LINKEDIN`, `BIRTHDAY` of your contact using this command. Refer to [add alternative information to contact](#add-alternative-information-to-contact) to add these information.
* You should not input 'NAME' with a name ___(case sensitive)___ that already exists in CampusConnect.

</box>

###  Update contact's photo: `updatephoto`

Updates the photo of an existing contact.

Format: `updatephoto INDEX path/NEW_PHOTO_PATH`

Examples:
* `updatephoto 1 path/C:/photos/new_johndoe.jpg`
  * Updates the photo for the 1st person with a new image from the specified path.
* `updatephoto 2 path/D:/images/new_betsycrowe.png`
  * Updates the photo for the 2nd person with a new image from the specified path.

<box type="warning">

You are required to input the absolute path to the photo for this command. If you use an invalid path, a default photo will be chosen for your specified contact.
</box>

###  List all contacts: `list`

Shows a list of all contacts.

Format: `list`

###  Delete contact: `delete`

Deletes an existing contact from the address book.

Format: `delete INDEX`

Examples:
* `delete 1`
  * Deletes the 1st person from the list
* `delete 2`
  * Deletes the 2nd person from the list

## Notes

<div style="display:flex; justify-content:space-around; align-items:center;">
  <img src="images/notes/noteswindow2.png" alt="Window with Notes" style="height:400px; margin:10px;">
</div>

Allows you to add notes to a person and remove notes from a person.

You can add notes to a person with the `addnote` command, remove notes from them with the `removenotes` command.

You can view notes by one of two ways: by using the `viewnotes` command, or by clicking on the `Notes` button in the person's information window.

Format: `addnote PERSON_INDEX NOTE_CONTENT`, `removenote PERSON_INDEX NOTE_INDEX` and `viewnotes PERSON_INDEX`

<box type="warning">

Always make sure the indices provided are valid and within the bounds of the list. Invalid indices will result in an error.

</box>

<panel header=":fa-solid-book: **Command Parameter / Syntax Tables**" type="secondary" expanded no-close>
The fields you enter should follow the following format:

| Parameter     | Description                                                                                                 |
|---------------|-------------------------------------------------------------------------------------------------------------|
| `PERSON_INDEX`| The position of the person in the list you want to add a note to. This should be a positive integer, and should be within the bounds of the list. |
| `NOTE_INDEX`  | The position of the note in the person's list of notes you want to remove. This should be a positive integer, and should be within the bounds of the list. |
| `NOTE_CONTENT`| The content of the note you want to add. It has to be non-empty, and can contain any character.              |

</panel>

<br>

<box type="info" icon=":fa-solid-magnifying-glass:">
To manage notes for a person in a list, use the following commands:

| Action                                  | Command                                           | Description                                             |
|-----------------------------------------|---------------------------------------------------|---------------------------------------------------------|
| Add a note to a person                  | `addnote 1 This is a sample note for the person.` | Adds a note to the person at index 1.                   |
| Remove a specific note from a person    | `removenote 1 2`                                  | Removes the 2nd note from the person at index 1.        |
| View all notes of a person              | `viewnotes 1`                                     | Displays all notes of the person at index 1.            |

To add a note, use the `addnote` command followed by the position number and the note text. To remove a note, use the `removenote` command followed by the position number and the note index. To view all notes, use the `viewnotes` command followed by the position number. Closing the notes window can be done via the "Close" button or by pressing ESC.
</box>

## Birthday Notifications

###  Receive upcoming birthday notifications

Receives a pop-up notification for each contact in CampusConnect whose birthday is within a day.

Upon launching the application, if any of your contacts’ birthday in CampusConnect is coming within a day, you should see the following pop-up notification: <br>

![birthdayNotification](images/birthdayNotification.png)

The notification will contain the names of the birthday individuals saved in CampusConnect.

###  Opt out notification [Coming soon]

Opts you out from receiving birthday related notifications, such as turning off actual birthday notification feature.

Format: `optout NOTIFICATION_DESCRIPTION`

- `NOTIFICATION_DESCRIPTION` Mandatory field to enter which only includes the following and are not case-sensitive:
    - `Notify Birthdays`
    - `All`

Examples:
- `optout notify birthdays`
- `optout Notify Birthdays`
- `optout NOTIFY BIRTHDAYS`
    - Requests to opt out from receiving actual birthday notifications in the future.
- `optout all`
    - Requests to turn off all kinds of notifications CampusConnect will send.

Upon request to opt out notification, you should see the following pop-up message: <br>

![optOutNotification](images/optOutNotification.png)

Select `OK` to opt out notifications or `Cancel` to cancel the request.

Below shows some examples of ___invalid usage___ of the command and the response that CampusConnect will provide.

Invalid Input Example | Application Output
---|---
**optout notifications** | Invalid `NOTIFICATION_DESCRIPTION` (refer to aforementioned for the list of `NOTIFICATION_DESCRIPTION` to enter).
**optout** | `NOTIFICATION_DESCRIPTION` cannot be empty.


## Payments
## Find Contacts

Another feature of CampusConnect is the ability to search for contacts based on a variety of criteria. This is useful for quickly finding contacts whose details you may only partially remember, or for finding contacts who match a certain criteria.

This feature involves only 1 command: `find`, which list contacts whose fields match the specified find expression.


Format: `find FIND_EXPRESSION`

Find expressions have a low barrier to entry that allows for simple filtering by field. This basic filtering for contacts is likely sufficient for most of your use cases. We recommend that you first read the [basic filtering](#find-contacts-basic-filtering) section to learn how to perform simple filtering by a single field.

If you then find that the basic filtering is insufficient for your use case, you can read the [advanced filtering](#find-contacts-advanced-filtering) section to learn how to perform more complex filtering.



<panel header="**Supported Fields**" type="primary" id="find-fields-table" expanded no-close>
Across both basic and advanced filtering, the following fields are supported:<br><br>

| Field | Prefix | Description |
| ----- | ------ | ----------- |
| Name  | `n`   | Finds contacts whose names **contain** the given keyword. |
| Phone | `p`   | Finds contacts whose phone numbers **contain** the given digits. |
| Email | `e`   | Finds contacts whose email addresses **contain** the given keyword. |
| Address | `a` | Finds contacts whose addresses **contain** the given keyword. |
| Tag   | `t`   | Finds contacts who have **any tag** that **exactly matches** the given keyword. |
| Birthday | `b` | Finds contacts whose birthdays (in DD-MM format) **contain** the given substring. |
| LinkedIn | `li` | Finds contacts whose LinkedIn usernames **contain** the given keyword. |
| Secondary Email | `e2` | Finds contacts whose secondary email addresses **contain** the given keyword. |
| Telegram | `tg` | Finds contacts whose telegram handles **contain** the given keyword. |
| Note | `nt` | Finds contacts who have **any note** that **contains** the given keyword. |
| Balance | `bal` | Keyword **must be valid balance** (see: [Payments feature format](#tbd)). Finds contacts who **owe user** an amount **more than or equal** to given balance. <br><br> Keyword **may start with a negative sign**, in which case finds contacts who **user owes** more than or equal to given balance. |

</panel>

<br>

<box type="info">

Note that in all cases, the search is case-insensitive for alphabetic characters. For example, `n/Joe` will match contacts who have the name `Joe`, `joE`, `Ajoeia`, `BobJOe Lee`, etc., and `t/friend` will match `friend`, `FriENd`, `FRIEND`, etc.
</box>


<box type="warning">

For now, search keywords cannot contain spaces. For example, `n/John Doe` will not work as expected. Functionality to search for keywords which spaces like `"John Doe"` will be added in a future release.
</box>

### Basic Filtering

Contacts can be filtered by a single field by typing:
- the **prefix** of the field you're searching through, followed by
- a **slash** (`/`), followed by
- the **keyword** you're looking for.

Such a search will return all contacts whose field matches the keyword based on the behavior specified in the [supported fields table](#find-fields-table).

We call this basic block of filtering a **find condition**, which is the smallest unit that act as a valid [**`FIND_EXPRESSION`**](#find-contacts).


<box>

For example, given the following contacts (some fields omitted for brevity):

| Name | Tags |
| ---- | ---- |
| John Doe | neighbor, colleague |
| Jane Doe | neighbor, friend |
| Alex Yeoh | friend |
| Yervis Alexis | girlfriend |


`n/do` is a **find condition** that will return all contacts whose names contain the substring `"do"`, in this case `"John Doe"` and `"Jane Doe"`.

Similarly, `t/friend` is a **find condition** that will return all contacts who have the `"friend"` tag, in this case `"Jane Doe"` and `"Alex Yeoh"` (and **not** `"Yervis Alexis"`, since [supported fields table](#find-fields-table) requires an exact tag match).

Since `n/do` and `t/friend` are both **find conditions**, they can constitute a **`FIND_EXPRESSION`**. The complete commands in each case would be:

- `find n/do`
- `find t/friend`

</box>

### Advanced Filtering

While basic filtering is sufficient for most use cases, you may find that you need to perform more complex filtering. For example, you may want to find all contacts who have the tag `"friend"` *and* whose names contain the substring `"do"`. Or you may want to find all contacts whose addresses contain the substring `"street"` *or* whose names *do not* contain the substring `"ye"`.

You can accomplish this and more using our powerful advanced filtering syntax, which supports arbitrarily-complex **`FIND_EXPRESSIONs`**, which can be composed of many **find conditions** combined or transformed by **logical operators**.

<panel header="**Supported Logical Operators**" type="primary" id="find-logical-operators-table" expanded no-close>

The following logical operators are supported, and are listed in order of precedence (from highest to lowest):

| Operator | Description | Usage |
| -------- | ----------- | ------- |
| `(` and `)` | Parentheses for grouping | `(FIND_EXPRESSION)`
| `!`     | Logical NOT | `!FIND_EXPRESSION`
| `&&`    | Logical AND | `FIND_EXPRESSION && FIND_EXPRESSION`
| <code>&#124;&#124;</code> | Logical OR | <code>FIND_EXPRESSION &#124;&#124; FIND_EXPRESSION</code>

</panel>

<br>

Note that the smallest possible **find expressions** is simply a **find condition**.

**Find expressions** can be nested arbitrarily deeply, and that parentheses can be used to group  **find expressions** together to specify the order of evaluation.

<br>

<box>

For example, given the following contacts (some fields omitted for brevity):

| Name | Tags |
| ---- | ---- |
| John Doe | neighbor, colleague |
| Jane Doe | neighbor, friend |
| Alex Yeoh | friend |
| Yervis Alexis | girlfriend |

The following are valid **`FIND_EXPRESSIONs`**:

- `!n/do` will return all contacts whose names do **not** contain the substring `"do"`, in this case `"Alex Yeoh"` and `"Yervis Alexis"
- `n/do && t/friend` will return all contacts whose names contain the substring `"do"` **and** who have the `"friend"` tag, in this case `"Jane Doe"`.
- `n/do || t/friend` will return all contacts whose names contain the substring `"do"` **or** who have the `"friend"` tag, in this case `"John Doe"`, `"Jane Doe"`, and `"Alex Yeoh"`.
- `n/do && (t/friend || t/colleague)` will return all contacts whose names contain the substring `"do"` **and** who have either the `"friend"` or `"colleague"` tag, in this case `"John Doe"`, `"Jane Doe"`, and `"Alex Yeoh"`.

Note that the last example is **not equivalent** to `n/do && t/friend || t/colleague`. Due to the higher precedence of `&&` compared to `||`, this will return all contacts whose names contain the substring `"do"` **and** who have the `"friend"` tag, **or** who have the `"colleague"` tag, in this case `"Jane Doe"` and `"Alex Yeoh"`.

</box>

<<<<<<< HEAD
###  List all contacts

After using CampusConnect's [find contact](#find-contacts) feature that filters the contacts you are looking for, you may want to have an oversight of all your contacts again! Thus, CampusConnect allows you to list all your contacts.

Format: `list`

<box type="info" icon=":fa-solid-magnifying-glass:">

Below is an example on how to use the command:

* `list`: Lists all your saved contacts in CampusConnect.

</box>

Here is what CampusConnect looks like after you execute the `list` command.

![list_command](images/list_command.png)

###  Delete normal contact

In the event that you will like to organize your contact list by removing contacts that you no longer need, CampusConnect supports you in deleting your contacts to reduce the clutter you are experiencing.

Format: `delete PERSON_INDEX`

<box type="info" icon=":fa-solid-magnifying-glass:">

Below are some examples on how to use the command:
* `delete 1`: Deletes contact at index 1 of your contact list.
* `delete 2`: Deletes contact at index 2 of your contact list.

</box>

<box type="warning">

You should provide a positive integer that is smaller than the number of contacts stored in CampusConnect for `PERSON_INDEX`.

</box>

###  Undo last action [Coming Soon]

###  Receive upcoming birthday notifications

Receives a pop-up notification for each contact in CampusConnect whose birthday is within a day.

Upon launching the application, if any of your contacts’ birthday in CampusConnect is coming within a day, you should see the following pop-up notification: <br>

![birthdayNotification](images/birthdayNotification.png)

The notification will contain the names of the birthday individuals saved in CampusConnect.

###  Opt out notification [Coming soon]

Opts you out from receiving birthday related notifications, such as turning off actual birthday notification feature.

Format: `optout NOTIFICATION_DESCRIPTION`

- `NOTIFICATION_DESCRIPTION` Mandatory field to enter which only includes the following and are not case-sensitive:
    - `Notify Birthdays`
    - `All`

Examples:
- `optout notify birthdays`
- `optout Notify Birthdays`
- `optout NOTIFY BIRTHDAYS`
    - Requests to opt out from receiving actual birthday notifications in the future.
- `optout all`
    - Requests to turn off all kinds of notifications CampusConnect will send.

Upon request to opt out notification, you should see the following pop-up message: <br>

![optOutNotification](images/optOutNotification.png)

Select `OK` to opt out notifications or `Cancel` to cancel the request.

Below shows some examples of ___invalid usage___ of the command and the response that CampusConnect will provide.

Invalid Input Example | Application Output
---|---
**optout notifications** | Invalid `NOTIFICATION_DESCRIPTION` (refer to aforementioned for the list of `NOTIFICATION_DESCRIPTION` to enter).
**optout** | `NOTIFICATION_DESCRIPTION` cannot be empty.

### Notes

<div style="display:flex; justify-content:space-around; align-items:center;">
  <img src="images/notes/noteswindow2.png" alt="Window with Notes" style="height:400px; margin:10px;">
</div>

Allows you to add notes to a person and remove notes from a person.

You can add notes to a person with the `addnote` command, remove notes from them with the `removenotes` command.

You can view notes by one of two ways: by using the `viewnotes` command, or by clicking on the `Notes` button in the person's information window.

Format: `addnote PERSON_INDEX NOTE_CONTENT`, `removenote PERSON_INDEX NOTE_INDEX` and `viewnotes PERSON_INDEX`

<box type="warning">

Always make sure the indices provided are valid and within the bounds of the list. Invalid indices will result in an error.

</box>

<panel header=":fa-solid-book: **Command Parameter / Syntax Tables**" type="secondary" expanded no-close>
The fields you enter should follow the following format:

| Parameter     | Description                                                                                                 | 
|---------------|-------------------------------------------------------------------------------------------------------------| 
| `PERSON_INDEX`| The position of the person in the list you want to add a note to. This should be a positive integer, and should be within the bounds of the list. | 
| `NOTE_INDEX`  | The position of the note in the person's list of notes you want to remove. This should be a positive integer, and should be within the bounds of the list. | 
| `NOTE_CONTENT`| The content of the note you want to add. It has to be non-empty, and can contain any character.              | 

</panel>

<br>

<box type="info" icon=":fa-solid-magnifying-glass:">
To manage notes for a person in a list, use the following commands:

| Action                                  | Command                                           | Description                                             |
|-----------------------------------------|---------------------------------------------------|---------------------------------------------------------|
| Add a note to a person                  | `addnote 1 This is a sample note for the person.` | Adds a note to the person at index 1.                   |
| Remove a specific note from a person    | `removenote 1 2`                                  | Removes the 2nd note from the person at index 1.        |
| View all notes of a person              | `viewnotes 1`                                     | Displays all notes of the person at index 1.            |

To add a note, use the `addnote` command followed by the position number and the note text. To remove a note, use the `removenote` command followed by the position number and the note index. To view all notes, use the `viewnotes` command followed by the position number. Closing the notes window can be done via the "Close" button or by pressing ESC.
</box>


###  Track payment [Coming Soon]
###  Change language [Coming Soon]

=======
>>>>>>> 7b49239f
--------------------------------------------------------------------------------------------------------------------

# FAQ

**Q**: How do I transfer my data to another Computer?<br>
**A**: Install the app in the other computer and overwrite the empty data file it creates with the file that contains the data of your previous CampusConnect home folder.

--------------------------------------------------------------------------------------------------------------------

# Planned Enhancements / Known Issues

1. **When using multiple screens**, if you move the application to a secondary screen, and later switch to using only the primary screen, the GUI will open off-screen. The remedy is to delete the `preferences.json` file created by the application before running the application again.

--------------------------------------------------------------------------------------------------------------------

# Command summary

Action        | Format, Examples
--------------|----------------------------------------------------------------------------------------------------------------------------------------------------------------------
**Add**       | `add n/NAME p/PHONE_NUMBER e/EMAIL a/ADDRESS [t/TAG]…​` <br> e.g., `add n/James Ho p/22224444 e/jamesho@example.com a/123, Clementi Rd, 1234665 t/friend t/colleague`
**Addalt**    | `addalt INDEX [tg/TELEGRAM] [e2/SECONDARY_EMAIL] [li/LINKEDIN]` <br> e.g., `addalt 1 tg/johndoe_telegram e2/johndoe2@example.com`
**Find**      | `find FIELD/KEYWORD [FIELD/KEYWORD]`


<style>

#content-wrapper h1 {
}

#content-wrapper h2 {
  margin-top: 3rem;
}

#content-wrapper h3 {
  margin-top: 2.5rem;
}

</style><|MERGE_RESOLUTION|>--- conflicted
+++ resolved
@@ -145,6 +145,7 @@
    ![Ui](images/Ui.png)
 
 5. You can now start typing some command into the command box and press Enter to execute it. e.g. typing **`help`** and pressing Enter will open the help window.<br>
+
    To get you familiarised with our application, here are some example commands you can try:
 
    * `list` : Lists all of your contacts in CampusConnect.
@@ -189,7 +190,6 @@
 
 ## Manage Contacts
 
-<<<<<<< HEAD
 ### Properties of contact
 
 Before you proceed to use the manage contact features of CampusConnect, take a quick read of the table below that provides a summary of the accepted formats for each respective parameters.
@@ -209,10 +209,8 @@
 
 </panel>
 
-### Add normal contact
-=======
+
 ### Add contact: `add`
->>>>>>> 7b49239f
 
 CampusConnect allows you to add contacts of the people you have met on campus. It helps you to store their contact information so that you can keep track of your contacts all in one place.
 
@@ -236,14 +234,9 @@
 
 If you are adding a new contact with a name ___(case sensitive)___ that is already saved in CampusConnect, you will not be able to add the new contact.
 
-<<<<<<< HEAD
-</box>
-
-
-###  Add alternative information to contact
-=======
+</box>
+
 ###  Add alternative information to contact: `addalt`
->>>>>>> 7b49239f
 
 Besides adding basic information for your contacts, CampusConnect supports the addition of alternative information of your existing contacts in CampusConnect. It helps you to store more contact information so that you can stay better connected to them.
 
@@ -265,7 +258,7 @@
 
 <box type="warning">
 
-* You should provide a positive integer that is smaller than the number of contacts stored in CampusConnect for `PERSON_INDEX`. 
+* You should provide a positive integer that is smaller than the number of contacts stored in CampusConnect for `PERSON_INDEX`.
 * You should provide at least one of the parameters, i.e. alternative information for the command to work.
 
 </box>
@@ -317,21 +310,41 @@
 
 ###  List all contacts: `list`
 
-Shows a list of all contacts.
+After using CampusConnect's [find contact](#find-contacts) feature that filters the contacts you are looking for, you may want to have an oversight of all your contacts again! Thus, CampusConnect allows you to list all your contacts.
 
 Format: `list`
 
+<box type="info" icon=":fa-solid-magnifying-glass:">
+
+Below is an example on how to use the command:
+
+* `list`: Lists all your saved contacts in CampusConnect.
+
+</box>
+
+Here is what CampusConnect looks like after you execute the `list` command.
+
+![list_command](images/list_command.png)
+
 ###  Delete contact: `delete`
 
-Deletes an existing contact from the address book.
-
-Format: `delete INDEX`
-
-Examples:
-* `delete 1`
-  * Deletes the 1st person from the list
-* `delete 2`
-  * Deletes the 2nd person from the list
+In the event that you will like to organize your contact list by removing contacts that you no longer need, CampusConnect supports you in deleting your contacts to reduce the clutter you are experiencing.
+
+Format: `delete PERSON_INDEX`
+
+<box type="info" icon=":fa-solid-magnifying-glass:">
+
+Below are some examples on how to use the command:
+* `delete 1`: Deletes contact at index 1 of your contact list.
+* `delete 2`: Deletes contact at index 2 of your contact list.
+
+</box>
+
+<box type="warning">
+
+You should provide a positive integer that is smaller than the number of contacts stored in CampusConnect for `PERSON_INDEX`.
+
+</box>
 
 ## Notes
 
@@ -554,139 +567,6 @@
 
 </box>
 
-<<<<<<< HEAD
-###  List all contacts
-
-After using CampusConnect's [find contact](#find-contacts) feature that filters the contacts you are looking for, you may want to have an oversight of all your contacts again! Thus, CampusConnect allows you to list all your contacts.
-
-Format: `list`
-
-<box type="info" icon=":fa-solid-magnifying-glass:">
-
-Below is an example on how to use the command:
-
-* `list`: Lists all your saved contacts in CampusConnect.
-
-</box>
-
-Here is what CampusConnect looks like after you execute the `list` command.
-
-![list_command](images/list_command.png)
-
-###  Delete normal contact
-
-In the event that you will like to organize your contact list by removing contacts that you no longer need, CampusConnect supports you in deleting your contacts to reduce the clutter you are experiencing.
-
-Format: `delete PERSON_INDEX`
-
-<box type="info" icon=":fa-solid-magnifying-glass:">
-
-Below are some examples on how to use the command:
-* `delete 1`: Deletes contact at index 1 of your contact list.
-* `delete 2`: Deletes contact at index 2 of your contact list.
-
-</box>
-
-<box type="warning">
-
-You should provide a positive integer that is smaller than the number of contacts stored in CampusConnect for `PERSON_INDEX`.
-
-</box>
-
-###  Undo last action [Coming Soon]
-
-###  Receive upcoming birthday notifications
-
-Receives a pop-up notification for each contact in CampusConnect whose birthday is within a day.
-
-Upon launching the application, if any of your contacts’ birthday in CampusConnect is coming within a day, you should see the following pop-up notification: <br>
-
-![birthdayNotification](images/birthdayNotification.png)
-
-The notification will contain the names of the birthday individuals saved in CampusConnect.
-
-###  Opt out notification [Coming soon]
-
-Opts you out from receiving birthday related notifications, such as turning off actual birthday notification feature.
-
-Format: `optout NOTIFICATION_DESCRIPTION`
-
-- `NOTIFICATION_DESCRIPTION` Mandatory field to enter which only includes the following and are not case-sensitive:
-    - `Notify Birthdays`
-    - `All`
-
-Examples:
-- `optout notify birthdays`
-- `optout Notify Birthdays`
-- `optout NOTIFY BIRTHDAYS`
-    - Requests to opt out from receiving actual birthday notifications in the future.
-- `optout all`
-    - Requests to turn off all kinds of notifications CampusConnect will send.
-
-Upon request to opt out notification, you should see the following pop-up message: <br>
-
-![optOutNotification](images/optOutNotification.png)
-
-Select `OK` to opt out notifications or `Cancel` to cancel the request.
-
-Below shows some examples of ___invalid usage___ of the command and the response that CampusConnect will provide.
-
-Invalid Input Example | Application Output
----|---
-**optout notifications** | Invalid `NOTIFICATION_DESCRIPTION` (refer to aforementioned for the list of `NOTIFICATION_DESCRIPTION` to enter).
-**optout** | `NOTIFICATION_DESCRIPTION` cannot be empty.
-
-### Notes
-
-<div style="display:flex; justify-content:space-around; align-items:center;">
-  <img src="images/notes/noteswindow2.png" alt="Window with Notes" style="height:400px; margin:10px;">
-</div>
-
-Allows you to add notes to a person and remove notes from a person.
-
-You can add notes to a person with the `addnote` command, remove notes from them with the `removenotes` command.
-
-You can view notes by one of two ways: by using the `viewnotes` command, or by clicking on the `Notes` button in the person's information window.
-
-Format: `addnote PERSON_INDEX NOTE_CONTENT`, `removenote PERSON_INDEX NOTE_INDEX` and `viewnotes PERSON_INDEX`
-
-<box type="warning">
-
-Always make sure the indices provided are valid and within the bounds of the list. Invalid indices will result in an error.
-
-</box>
-
-<panel header=":fa-solid-book: **Command Parameter / Syntax Tables**" type="secondary" expanded no-close>
-The fields you enter should follow the following format:
-
-| Parameter     | Description                                                                                                 | 
-|---------------|-------------------------------------------------------------------------------------------------------------| 
-| `PERSON_INDEX`| The position of the person in the list you want to add a note to. This should be a positive integer, and should be within the bounds of the list. | 
-| `NOTE_INDEX`  | The position of the note in the person's list of notes you want to remove. This should be a positive integer, and should be within the bounds of the list. | 
-| `NOTE_CONTENT`| The content of the note you want to add. It has to be non-empty, and can contain any character.              | 
-
-</panel>
-
-<br>
-
-<box type="info" icon=":fa-solid-magnifying-glass:">
-To manage notes for a person in a list, use the following commands:
-
-| Action                                  | Command                                           | Description                                             |
-|-----------------------------------------|---------------------------------------------------|---------------------------------------------------------|
-| Add a note to a person                  | `addnote 1 This is a sample note for the person.` | Adds a note to the person at index 1.                   |
-| Remove a specific note from a person    | `removenote 1 2`                                  | Removes the 2nd note from the person at index 1.        |
-| View all notes of a person              | `viewnotes 1`                                     | Displays all notes of the person at index 1.            |
-
-To add a note, use the `addnote` command followed by the position number and the note text. To remove a note, use the `removenote` command followed by the position number and the note index. To view all notes, use the `viewnotes` command followed by the position number. Closing the notes window can be done via the "Close" button or by pressing ESC.
-</box>
-
-
-###  Track payment [Coming Soon]
-###  Change language [Coming Soon]
-
-=======
->>>>>>> 7b49239f
 --------------------------------------------------------------------------------------------------------------------
 
 # FAQ
@@ -699,6 +579,9 @@
 # Planned Enhancements / Known Issues
 
 1. **When using multiple screens**, if you move the application to a secondary screen, and later switch to using only the primary screen, the GUI will open off-screen. The remedy is to delete the `preferences.json` file created by the application before running the application again.
+2. **When executing `addalt` command**, if you input other prefixes that is not accepted by the command format, the error message shown does not prompt you to remove those prefixes and adhere strictly to the command format. We will be working on this in the future to improve the specificity of error messages.
+3. **When executing `edit` command**, if you try to edit a specified contact to have the same [properties](#properties-of-contact) of another saved contact **(besides `NAME` with the same casing) in your contact list, CampusConnect allows you to do so. We plan to enhance the `edit` command such that it takes into account what makes a contact unique in your contact list.
+4. **When executing commands with `PERSON_INDEX`**, if you did not input an appropriate index, the error message shown is generic; CampusConnect informs you the format of the command you should adhere too instead of prompting you to input a positive index. We will be working on this in the future to improve the specificity of error messages.
 
 --------------------------------------------------------------------------------------------------------------------
 
@@ -706,9 +589,12 @@
 
 Action        | Format, Examples
 --------------|----------------------------------------------------------------------------------------------------------------------------------------------------------------------
-**Add**       | `add n/NAME p/PHONE_NUMBER e/EMAIL a/ADDRESS [t/TAG]…​` <br> e.g., `add n/James Ho p/22224444 e/jamesho@example.com a/123, Clementi Rd, 1234665 t/friend t/colleague`
-**Addalt**    | `addalt INDEX [tg/TELEGRAM] [e2/SECONDARY_EMAIL] [li/LINKEDIN]` <br> e.g., `addalt 1 tg/johndoe_telegram e2/johndoe2@example.com`
-**Find**      | `find FIELD/KEYWORD [FIELD/KEYWORD]`
+**add**       | `add n/NAME p/PHONE_NUMBER e/EMAIL a/ADDRESS [t/TAG]…​` <br> e.g., `add n/John Doe p/98765432 e/johndoe@gmail.com a/John street, block 123, #01-01`
+**addalt**    | `addalt PERSON_INDEX [tg/TELEGRAM] [e2/SECONDARY_EMAIL] [li/LINKEDIN]` <br> e.g., `addalt 1 tg/@johndoe_123 e2/johndoe@hotmail.com li/john-doe-b9a38128a b/31/10`
+**edit** | `edit PERSON_INDEX [n/NAME] [p/PHONE_NUMBER] [e/EMAIL] [a/ADDRESS] [t/TAG] [tg/TELEGRAM] [e2/SECONDARY_EMAIL] [li/LINKEDIN] [b/BIRTHDAY]` <br> e.g., `edit 1 tg/@johndoe e2/johndoe@gmail.com`
+**delete** | `delete PERSON_INDEX` <br> e.g., `delete 1`
+**list** | `list` <br> e.g., `list`
+**find**      | `find FIELD/KEYWORD [FIELD/KEYWORD]`
 
 
 <style>
